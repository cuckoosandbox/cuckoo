--- conflicted
+++ resolved
@@ -2,21 +2,15 @@
 # This file is part of Cuckoo Sandbox - http://www.cuckoosandbox.org
 # See the file 'docs/LICENSE' for copying permission.
 
-<<<<<<< HEAD
-=======
 import logging
 import mock
 import pytest
->>>>>>> 67254110
 import subprocess
 import tempfile
 
-import mock
-import pytest
-
 from cuckoo.common import abstracts
 from cuckoo.common.config import config, Config
-from cuckoo.common.exceptions import (
+from cuckoo.common.exceptions import  (
     CuckooMachineError, CuckooCriticalError, CuckooMachineSnapshotError,
     CuckooDependencyError, CuckooMissingMachineError
 )
@@ -24,12 +18,9 @@
 from cuckoo.common.objects import Dictionary
 from cuckoo.core.database import Database
 from cuckoo.core.init import write_cuckoo_conf
-<<<<<<< HEAD
-from cuckoo.machinery import xenserver, vsphere
-=======
 from cuckoo.core.log import task_log_start, task_log_stop
 from cuckoo.core.startup import init_logging
->>>>>>> 67254110
+from cuckoo.machinery import xenserver, vsphere
 from cuckoo.machinery.esx import ESX
 from cuckoo.machinery.virtualbox import VirtualBox
 from cuckoo.machinery.vmware import VMware
