# Copyright (C) 2016-2017 Cuckoo Foundation.
# This file is part of Cuckoo Sandbox - http://www.cuckoosandbox.org
# See the file 'docs/LICENSE' for copying permission.

import json
import mock
import os.path
import pytest
import responses
import tempfile

from cuckoo.common.abstracts import Report
from cuckoo.common.exceptions import CuckooReportError
from cuckoo.common.files import Folders
from cuckoo.core.init import write_cuckoo_conf
from cuckoo.core.plugins import RunReporting
from cuckoo.main import cuckoo_create
from cuckoo.misc import set_cwd, cwd, is_linux
from cuckoo.reporting.feedback import Feedback
from cuckoo.reporting.misp import MISP
from cuckoo.reporting.mongodb import MongoDB
from cuckoo.reporting.singlefile import SingleFile


def test_init():
    p = Report()
    p.set_options({
        "rep": "ort",
    })
    assert p.options["rep"] == "ort"
    assert p.options.rep == "ort"

def task(task_id, options, conf, results, filename="a.txt"):
    Folders.create(cwd(), ["conf", "storage"])
    Folders.create(cwd("storage"), ["analyses", "binaries"])
    Folders.create(cwd("storage", "analyses"), "%s" % task_id)
    Folders.create(cwd("storage", "analyses", "%s" % task_id), [
        "reports"
    ])

    write_cuckoo_conf({
        "reporting": conf,
    })

    task = {
        "id": task_id,
        "options": options,
        "target": filename,
    }
    RunReporting(task, results).run()

def test_empty_json():
    set_cwd(tempfile.mkdtemp())

    conf = {
        "jsondump": {
            "enabled": True,
        },
    }
    report_path = cwd("reports", "report.json", analysis=1)

    task(1, {}, conf, {})
    assert open(report_path, "rb").read() == "{}"

def test_unicode_json():
    set_cwd(tempfile.mkdtemp())

    conf = {
        "jsondump": {
            "enabled": True,
            "indent": 2,
        },
    }
    report_path = cwd("reports", "report.json", analysis=1)

    task(1, {}, conf, {
        "a": u"\u1234 \uecbc\uee9e",
    })
    assert open(report_path, "rb").read() == (
        '{\n  "a": "\\u1234 \\uecbc\\uee9e"\n}'
    )

def test_nonascii_json():
    set_cwd(tempfile.mkdtemp())

    conf = {
        "jsondump": {
            "enabled": True,
        },
    }
    report_path = cwd("reports", "report.json", analysis=1)

    task(1, {}, conf, {
        "a": "".join(chr(x) for x in range(256)),
    })
    buf = open(report_path, "rb").read()
    assert buf.startswith('{\n    "a": "\\u0000\\u0001\\u0002')
    assert buf.endswith('\\u00fd\\u00fe\\u00ff"\n}')

@responses.activate
def test_empty_mattermost():
    set_cwd(tempfile.mkdtemp())
    conf = {
        "mattermost": {
            "enabled": True,
            "url": "http://localhost/matter",
        },
    }
    responses.add(responses.POST, "http://localhost/matter")
    task(1, {}, conf, {})
    assert len(responses.calls) == 1

    # TODO Somehow catch the exception.
    conf["mattermost"]["url"] = "http://localhost/matter2"
    responses.add(responses.POST, "http://localhost/matter2", status=403)
    task(1, {}, conf, {})
    assert len(responses.calls) == 2

@responses.activate
def test_min_malscore_misp_low():
    """Try to send event with low malscore."""
    set_cwd(tempfile.mkdtemp())
    conf = {
        "misp": {
            "enabled": True,
            "url": "https://misphost",
            "apikey": "A"*32,
            "mode": "",
            "min_malscore": 5
        }
    }

    with responses.RequestsMock(assert_all_requests_are_fired=False) as rsps:
        rsps.add(
            responses.GET, "https://misphost/servers/getPyMISPVersion.json",
            json={
                "version": "2.4.103"
            }
        )

        rsps.add(
            responses.GET, "https://misphost/attributes/describeTypes.json",
            json={
                "result": {
                    "categories": None,
                    "types": None,
                    "category_type_mappings": None,
                    "sane_defaults": True,
                },
            },
        )
        rsps.add(
            responses.POST, "https://misphost/events",
            json={
                "response": None,
            },
        )

        task(2, {}, conf, {"info": {"score": 2}})
        assert len(rsps.calls) == 0

@responses.activate
def test_min_malscore_misp():
    """Try to send event with low malscore."""
    set_cwd(tempfile.mkdtemp())
    conf = {
        "misp": {
            "enabled": True,
            "url": "https://misphost",
            "apikey": "A"*32,
            "mode": "",
            "min_malscore": 5
        }
    }

    with responses.RequestsMock(assert_all_requests_are_fired=False) as rsps:
        rsps.add(
            responses.GET, "https://misphost/servers/getPyMISPVersion.json",
            json={
                "version": "2.4.103"
            }
        )

        rsps.add(
            responses.GET, "https://misphost/attributes/describeTypes.json",
            json={
                "result": {
                    "categories": None,
                    "types": None,
                    "category_type_mappings": None,
                    "sane_defaults": True,
                },
            },
        )
        rsps.add(
            responses.POST, "https://misphost/events",
            json={
                "response": None,
            },
        )

        task(2, {}, conf, {"info": {"score": 6}})
        assert len(rsps.calls) == 3

@responses.activate
def test_empty_misp():
    """Merely connect to MISP and create the new event."""
    set_cwd(tempfile.mkdtemp())
    conf = {
        "misp": {
            "enabled": True,
            "url": "https://misphost",
            "apikey": "A"*32,
            "mode": "",
        },
    }

    with responses.RequestsMock(assert_all_requests_are_fired=True) as rsps:
        rsps.add(
            responses.GET, "https://misphost/servers/getPyMISPVersion.json",
            json={
                "version": "2.4.103"
            }
        )

        rsps.add(
            responses.GET, "https://misphost/attributes/describeTypes.json",
            json={
                "result": {
                    "categories": None,
                    "types": None,
                    "category_type_mappings": None,
                    "sane_defaults": True,
                },
            },
        )
        rsps.add(
            responses.POST, "https://misphost/events",
            json={
                "response": None,
            },
        )

        task(1, {}, conf, {})
        assert len(rsps.calls) == 3

def test_misp_sample_hashes():
    r = MISP()
    r.misp = mock.MagicMock()

    r.misp.add_hashes.return_value = None
    r.sample_hashes({
        "target": {
            "file": {
                "name": "foobar",
                "md5": "m d 5",
                "sha1": "sha one",
                "sha256": "sha 256",
            },
        },
    }, "event")
    r.misp.add_hashes.assert_called_once_with(
        "event", category="Payload delivery", filename="foobar",
        md5="m d 5", sha1="sha one", sha256="sha 256",
        comment="File submitted to Cuckoo"
    )

<<<<<<< HEAD
def test_misp_screenshots():
    r = MISP()
    r.misp = mock.MagicMock()

    r.misp.add_object.return_value = None
    r.screenshots({
        "screenshots": [
            {"path": "tests/files/foo.txt"},
        ]
    }, {
=======
def test_misp_no_dropped_files():
    r = MISP()
    r.misp = mock.MagicMock()

    r.dropped_files({
        "dropped": []
    } , {
        "Event": {
            "id": "0"
        }
    })

def test_misp_dropped_files():
    r = MISP()
    r.misp = mock.MagicMock()

    r.misp.update_event.return_value = None
    r.misp.get_event.return_value = {
        "Event": {
            'info': 'test',
            'Object': [
                {
                    "name": "file",
                    "Attribute": [{
                        "object_relation": "sha1",
                        'type': u'sha1',
                        'value': 'plop',
                    }]
                },
                {
                    "name": "file",
                    "Attribute": [{
                        "object_relation": "sha1",
                        'type': u'sha1',
                        'value': 'cakelie',
                    }]
                }
            ]
        }
    }
    r.dropped_files({
        "dropped": [
            {
                "path": "tests/files/foo.txt",
                "sha1": "plop",
                "filepath": "/tmp/foo.txt",
                "name": "foo.txt",
                "yara": [
                        {
                            "meta": {
                                "description": "foo"
                            }
                        },
                        {
                            "meta": {
                                "description": "bar"
                            }
                        }
                    ]
            },
            {
                "path": "tests/files/cake.txt",
                "sha1": "cakelie",
                "filepath": "/tmp/cake.txt",
                "name": "cake.txt",
                "yara": []
            }
        ]
    } , {
>>>>>>> cb79fc16
        "Event": {
            "id": "0"
        }
    })
<<<<<<< HEAD
    r.misp.add_object.assert_called_once()

    params, dict_params = r.misp.add_object.call_args
    event_id, report = params
    assert event_id == "0"

=======

    r.misp.upload_samplelist.assert_called_once_with(
        filepaths=["tests/files/foo.txt", "tests/files/cake.txt"],
        event_id="0", category="Artifacts dropped",
        comment="Dropped file",
    )

    r.misp.update_event.assert_called_once()
    params, dict_params = r.misp.update_event.call_args
    event_id, event = dict_params["event_id"], dict_params["event"]
    assert event_id == "0"

    # Assert the objects are there
    assert len(event.objects) == 2
    obj1, obj2 = event.objects
    assert obj1.get_attributes_by_relation("sha1")[0].value == "plop"
    assert obj2.get_attributes_by_relation("sha1")[0].value == "cakelie"
    
    # Assert they have the correct fullpath attribute
    assert obj1.has_attributes_by_relation(["fullpath"])
    attr = obj1.get_attributes_by_relation("fullpath")[0]
    assert 'value' in attr
    assert attr.value == "/tmp/foo.txt"

    assert obj2.has_attributes_by_relation(["fullpath"])
    attr = obj2.get_attributes_by_relation("fullpath")[0]
    assert 'value' in attr
    assert attr.value == "/tmp/cake.txt"

    # Assert the have the correct yara matches
    assert obj1.has_attributes_by_relation(["text"])
    attr1, attr2 = obj1.get_attributes_by_relation("text")
    assert 'comment' in attr1
    assert attr1.comment == "Yara match"
    assert 'comment' in attr2
    assert attr2.comment == "Yara match"
    assert 'value' in attr1
    assert 'value' in attr2
    assert (attr1.value == "foo" and attr2.value == "bar")

>>>>>>> cb79fc16
def test_misp_signatures():
    r = MISP()
    r.misp = mock.MagicMock()
    r.misp.add_internal_comment.return_value = None

    with open("tests/files/reportsignatures.json", "rb") as fp:
        signatures = json.load(fp)

    r.signature({"signatures": signatures}, "event")

    assert r.misp.add_internal_comment.call_count == 36
    r.misp.add_internal_comment.assert_has_calls([
        mock.call("event", "Creates a service - (T1031, CreateServiceW)"),
        mock.call("event", "Searches running processes potentially to identify"
                           " processes for sandbox evasion, code injection or"
                           " memory dumping -"
                           " (T1057, Process32FirstW, Process32NextW)"),
        mock.call("event", "TTP: T1054, short: Indicator Blocking"),
        mock.call("event", "Disables Windows Security features -"
                           " (T1089, T1112, attempts to disable user access"
                           " control)"),
        mock.call("event", "Communicates with host for which no DNS query was"
                           " performed - (200.87.164.69)")
    ], any_order=True)

def test_misp_all_urls():
    set_cwd(tempfile.mkdtemp())
    r = MISP()
    r.misp = mock.MagicMock()
    r.misp.add_url.return_value = None

    r.all_urls({
        "network": {
            "http_ex": [
                {
                    "protocol": "http",
                    "host": "hello",
                    "uri": "/bar",
                },
            ],
            "https_ex": [
                {
                    "protocol": "https",
                    "host": "hello",
                    "uri": "/foobar",
                },
            ],
        },
    }, "event")
    r.misp.add_url.assert_called_once_with(
        "event", [
            "http://hello/bar", "https://hello/foobar"
        ]
    )

def test_misp_domain_ipaddr():
    set_cwd(tempfile.mkdtemp())
    r = MISP()
    r.misp = mock.MagicMock()
    r.misp.add_domains_ips.return_value = None
    r.misp.add_ipdst.return_value = None

    r.domain_ipaddr({
        "network": {
            "domains": [
                {
                    "domain": "foobar",
                    "ip": "1.2.3.4",
                },
                {
                    "domain": "time.windows.com",
                    "ip": "1.2.3.4",
                },
                {
                    "domain": "www.msftncsi.com",
                    "ip": "95.101.2.42"
                }
            ],
            "hosts": [
                "2.3.4.5",
                "3.4.5.6",
                "8.8.8.8"
            ],
        },
    }, "event")
    r.misp.add_domains_ips.assert_called_once_with(
        "event", {
            "foobar": "1.2.3.4",
        },
    )
    r.misp.add_ipdst.assert_called_once_with(
        "event", ["2.3.4.5", "3.4.5.6"],
    )

def test_misp_family():
    r = MISP()
    r.misp = mock.MagicMock()
    r.misp.add_detection_name.return_value = None
    r.misp.add_url.return_value = None
    r.misp.add_mutex.return_value = None
    r.misp.add_useragent.return_value = None

    r.family({
        "metadata": {
            "cfgextr": [
                {
                    "family": "3x4mpl3",
                    "cnc": ["example.com/gate.php"]
                },
                {
                    "family": "3x4mpl3_2",
                    "url": ["http://example.org"]
                },
                {
                    "family": "3x4mpl3_3",
                    "mutex": ["@@@@@@"],
                    "user_agent": ["M3mebr0wz0r V42"]
                }
            ]
        }
    }, "event")

    assert r.misp.add_detection_name.call_count == 3
    r.misp.add_detection_name.assert_has_calls([
        mock.call("event", "3x4mpl3", "External analysis"),
        mock.call("event", "3x4mpl3_2", "External analysis"),
        mock.call("event", "3x4mpl3_3", "External analysis")
    ])

    assert r.misp.add_url.call_count == 2
    r.misp.add_url.assert_has_calls([
        mock.call("event", "example.com/gate.php"),
        mock.call("event", "http://example.org")
    ])

    r.misp.add_mutex.assert_called_once_with("event", "@@@@@@")
    r.misp.add_useragent.assert_called_once_with("event", "M3mebr0wz0r V42")

@mock.patch("cuckoo.reporting.mongodb.mongo")
def test_mongodb_init_once_new(p):
    p.init.return_value = True
    MongoDB().init_once()
    p.db.collection_names.return_value = []
    p.db.cuckoo_schema.save.assert_called_once_with({
        "version": "1",
    })
    p.db.fs.files.ensure_index.assert_called_once()

@responses.activate
def test_almost_empty_notification():
    set_cwd(tempfile.mkdtemp())
    conf = {
        "notification": {
            "enabled": True,
            "url": "http://localhost/notification",
        },
    }
    responses.add(responses.POST, "http://localhost/notification")
    task(1, {}, conf, {})
    assert len(responses.calls) == 1
    assert responses.calls[0].request.body == "data=null&task_id=1"

    responses.add(responses.POST, "http://localhost/notification")
    task(1, {}, conf, {
        "info": {
            "id": 1,
        },
    })
    assert len(responses.calls) == 2
    assert sorted(responses.calls[1].request.body.split("&")) == [
        "data=%7B%22id%22%3A+1%7D", "task_id=1"
    ]

def test_feedback_empty():
    r = Feedback()
    r.set_path("tests/files/sample_analysis_storage")
    r.run({})

@mock.patch("cuckoo.reporting.feedback.CuckooFeedbackObject")
def test_feedback_not_enabled(p):
    set_cwd(tempfile.mkdtemp())
    cuckoo_create()

    r = Feedback()
    r.set_path("tests/files/sample_analysis_storage")
    r.run({
        "debug": {
            "errors": [
                "a", "b",
            ],
        },
    })
    p.assert_not_called()

@mock.patch("cuckoo.reporting.feedback.CuckooFeedbackObject")
@mock.patch("cuckoo.reporting.feedback.CuckooFeedback")
def test_feedback_enabled(p, q):
    set_cwd(tempfile.mkdtemp())
    cuckoo_create()

    r = Feedback()
    r.set_path("tests/files/sample_analysis_storage")
    r.run({
        "debug": {
            "errors": [
                "a", "b",
            ],
        },
    })
    q.assert_called_once()
    p.return_value.send_feedback.assert_called_once()

def test_empty_html():
    set_cwd(tempfile.mkdtemp())

    conf = {
        "singlefile": {
            "enabled": True,
            "html": True,
        },
    }
    task(1, {}, conf, {})
    assert os.path.exists(cwd("reports", "report.html", analysis=1))

if is_linux():
    def test_empty_pdf_linux():
        set_cwd(tempfile.mkdtemp())

        conf = {
            "singlefile": {
                "enabled": True,
                "html": False,
                "pdf": True,
            },
        }
        task(1, {}, conf, {})
        assert os.path.exists(cwd("reports", "report.pdf", analysis=1))
else:
    def test_empty_pdf_windows():
        set_cwd(tempfile.mkdtemp())
        cuckoo_create(cfg={
            "reporting": {
                "singlefile": {
                    "enabled": True,
                    "html": False,
                    "pdf": True,
                },
            },
        })
        sf = SingleFile()
        sf.set_path(cwd(analysis=1))
        sf.set_options({
            "html": True,
            "pdf": True,
        })
        sf.set_task({
            "id": 1,
            "target": "1.py",
        })
        with pytest.raises(CuckooReportError) as e:
            sf.run({})
        e.match("weasyprint library hasn't been installed")

class TestSingleFile(object):
    def setup(self):
        set_cwd(tempfile.mkdtemp())
        self.r = SingleFile()
        self.r.set_options({
            "html": True,
            "pdf": False,
        })

    def test_combine_images(self):
        assert len(self.r.combine_images().split("\n")) == 1

    def test_combine_screenshots(self):
        assert len(self.r.combine_screenshots({
            "screenshots": [{
                "path": "tests/files/sample_analysis_storage/shots/0001.jpg",
            }],
        })) == 1

    def test_combine_js(self):
        lines = self.r.combine_js().split("\n")
        assert "jQuery v2.2.4" in lines[0]
        assert "Stupid jQuery table plugin" in lines[2]

    def test_index_fonts(self):
        assert len(self.r.index_fonts()) == 5<|MERGE_RESOLUTION|>--- conflicted
+++ resolved
@@ -265,7 +265,6 @@
         comment="File submitted to Cuckoo"
     )
 
-<<<<<<< HEAD
 def test_misp_screenshots():
     r = MISP()
     r.misp = mock.MagicMock()
@@ -276,7 +275,7 @@
             {"path": "tests/files/foo.txt"},
         ]
     }, {
-=======
+
 def test_misp_no_dropped_files():
     r = MISP()
     r.misp = mock.MagicMock()
@@ -346,19 +345,15 @@
             }
         ]
     } , {
->>>>>>> cb79fc16
         "Event": {
             "id": "0"
         }
     })
-<<<<<<< HEAD
     r.misp.add_object.assert_called_once()
 
     params, dict_params = r.misp.add_object.call_args
     event_id, report = params
     assert event_id == "0"
-
-=======
 
     r.misp.upload_samplelist.assert_called_once_with(
         filepaths=["tests/files/foo.txt", "tests/files/cake.txt"],
@@ -376,7 +371,7 @@
     obj1, obj2 = event.objects
     assert obj1.get_attributes_by_relation("sha1")[0].value == "plop"
     assert obj2.get_attributes_by_relation("sha1")[0].value == "cakelie"
-    
+
     # Assert they have the correct fullpath attribute
     assert obj1.has_attributes_by_relation(["fullpath"])
     attr = obj1.get_attributes_by_relation("fullpath")[0]
@@ -399,7 +394,6 @@
     assert 'value' in attr2
     assert (attr1.value == "foo" and attr2.value == "bar")
 
->>>>>>> cb79fc16
 def test_misp_signatures():
     r = MISP()
     r.misp = mock.MagicMock()
