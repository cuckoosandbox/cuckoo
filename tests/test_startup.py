--- conflicted
+++ resolved
@@ -3,7 +3,7 @@
 # See the file 'docs/LICENSE' for copying permission.
 
 import mock
-<<<<<<< HEAD
+import os
 import pytest
 import responses
 import tempfile
@@ -15,11 +15,7 @@
 from cuckoo.core.startup import (
     init_modules, check_version, init_rooter, init_routing
 )
-=======
-import os
-import tempfile
-
->>>>>>> 48c7b6f3
+
 from cuckoo.main import cuckoo_create
 from cuckoo.misc import set_cwd, load_signatures, cwd
 from cuckoo.core.startup import init_modules, init_yara
@@ -48,7 +44,6 @@
     assert "CreatesExe" in logs
     assert "SystemMetrics" in logs
 
-<<<<<<< HEAD
 @mock.patch("cuckoo.core.startup.cuckoo")
 def test_modules_init_once(p):
     class A(Auxiliary):
@@ -471,7 +466,7 @@
 
     init_routing()
     p.assert_not_called()
-=======
+
 def test_init_yara():
     set_cwd(tempfile.mkdtemp())
     cuckoo_create()
@@ -495,5 +490,4 @@
     assert not os.path.exists(cwd("yara", "index_memory.yar"))
 
     buf = open(cwd("yara", "index_binaries.yar"), "rb").read().split("\n")
-    assert 'include "%s"' % cwd("yara", "binaries", "embedded.yar") in buf
->>>>>>> 48c7b6f3
+    assert 'include "%s"' % cwd("yara", "binaries", "embedded.yar") in buf