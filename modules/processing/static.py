--- conflicted
+++ resolved
@@ -7,17 +7,14 @@
 import logging
 import os
 import re
-<<<<<<< HEAD
+import struct
 import subprocess
-=======
-import struct
 
 try:
     import bs4
     HAVE_BS4 = True
 except ImportError:
     HAVE_BS4 = False
->>>>>>> e2a7df75
 
 try:
     import magic
@@ -61,7 +58,7 @@
     def __init__(self, file_path):
         """@param file_path: file path."""
         self.file_path = file_path
-        self.elf = None
+        self.pe = None
 
     def _get_filetype(self, data):
         """Gets filetype, uses libmagic if available.
@@ -335,133 +332,6 @@
         results["imported_dll_count"] = len([x for x in results["pe_imports"] if x.get("dll")])
         return results
 
-<<<<<<< HEAD
-class ELF:
-    """ ELF analysis """
-    
-    def __init__(self, file_path):
-        """@param file_path: file path."""
-        self.file_path = file_path
-    
-    def __get_relocations(self):
-        """Gets relocations.
-        @return: relocations dict or None.
-        """
-        relocs = []
-        
-        process = subprocess.Popen(["/usr/bin/objdump",self.file_path, "-R"], stdout=subprocess.PIPE, stderr=subprocess.STDOUT)
-        # take output
-        dump_result = process.communicate()[0]
-        # format output
-        dump_result = re.split("\n[ ]{0,}", dump_result)
-        
-        for i in range(0,len(dump_result)):
-            if re.search("00", dump_result[i]):
-                relocs.append(filter(None, re.split("\s", dump_result[i])))
-        
-        return relocs
-    
-    def _get_symbols(self):
-        """Gets symbols.
-        @return: symbols dict or None.
-        """
-        
-        libs = []
-        entry = []
-        
-        # dump dynamic symbols using 'objdump -T'
-        process = subprocess.Popen(["/usr/bin/objdump",self.file_path, "-T"], stdout=subprocess.PIPE, stderr=subprocess.STDOUT)
-        elf = process.communicate()[0]
-        
-        # Format to lines by splitting at '\n'
-        elf = re.split("\n[ ]{0,}", elf)
-            
-        for i in range(0,len(elf)):
-            if re.search("DF \*UND\*", elf[i]):
-                entry.append(filter(None, re.split("\s", elf[i])))
-        
-        # extract library names
-        lib_names = set()
-        for e in entry:
-            # check for existing library name
-            if len(e) > 5:
-                # add library to set
-                lib_names.add(e[4])
-        lib_names.add("None")
-        
-        # fetch relocation addresses
-        relocs = self.__get_relocations()
-        
-        # find all symbols for each lib
-        for lib in lib_names:
-            symbols = []
-            for e in entry:
-                if lib == e[4]:
-                    symbol = {}
-                    symbol["address"] = "0x{0}".format(e[0])
-                    symbol["name"] = e[5]
-                    
-                    # fetch the address from relocation sections if possible
-                    for r in relocs:
-                        if symbol["name"] in r:
-                            symbol["address"] = "0x{0}".format(r[0])
-                    symbols.append(symbol)
-                
-            if symbols:
-                symbol_section = {}
-                symbol_section["lib"] = lib
-                symbol_section["symbols"] = symbols
-                libs.append(symbol_section)
-                
-        return libs
-            
-    def _get_sections(self):
-        """Gets sections.
-        @return: sections dict or None.
-        """
-
-        sections = []
-        entry = []
-        
-        process = subprocess.Popen(["/usr/bin/readelf", self.file_path, "-S", "-W"], stdout=subprocess.PIPE, stderr=subprocess.STDOUT)
-        elf = process.communicate()[0]
-        
-        # Format to lines by splitting at '\n'
-        tmp = re.split("\n[ ]{0,}", elf)
-        for i in range(0,len(tmp)):
-            # Filter lines containing [xx]
-            if re.search("^\[[ 0-9][1-9]\]", tmp[i]):
-                # Regex: Split all whitespaces '\s' if they are not proceeded '(?<!\[)' by a '['
-                # remove all splitted whitespaces from the list filter()'
-                entry.append(filter(None, re.split("(?<!\[)\s", tmp[i])))
-                
-        for e in entry:
-            try:
-                section = {}
-                section["name"] = e[1]
-                section["type"] = e[2]
-                section["virtual_address"] = "0x{0}".format(e[3])
-                section["virtual_size"] = "0x{0}".format(e[4])
-                sections.append(section)
-                
-            except:
-                continue
-            
-        return sections
-        
-    def run(self):
-        """Run analysis.
-        @return: analysis results dict or None.
-        """
-        if not os.path.exists(self.file_path):
-            return None
-        
-        results = {}
-        results["elf_sections"] = self._get_sections()
-        results["elf_symbols"] = self._get_symbols()
-        return results
-        
-=======
 class WindowsScriptFile(object):
     """Deobfuscates and interprets Windows Script Files."""
     encoding = [
@@ -653,7 +523,6 @@
             ret.append(macro)
         return ret
 
->>>>>>> e2a7df75
 class Static(Processing):
     """Static analysis."""
     PUBKEY_RE = "(-----BEGIN PUBLIC KEY-----[a-zA-Z0-9\\n\\+/]+-----END PUBLIC KEY-----)"
@@ -671,17 +540,6 @@
         self.key = "static"
         static = {}
 
-<<<<<<< HEAD
-        if self.task["category"] == "file":
-            if "PE32" in File(self.file_path).get_type():
-                if HAVE_PEFILE:
-                    static.update(PortableExecutable(self.file_path).run())
-
-                    static["keys"] = self._get_keys()
-                    
-            if "ELF" in File(self.file_path).get_type():
-                static.update(ELF(self.file_path).run())
-=======
         # Does the target file still exist?
         if self.task["category"] == "file" and \
                 not os.path.exists(self.file_path):
@@ -698,7 +556,6 @@
             if HAVE_PEFILE:
                 static.update(PortableExecutable(self.file_path).run())
             static["keys"] = self._get_keys()
->>>>>>> e2a7df75
 
         if package == "wsf" or ext == "wsf":
             static["wsf"] = WindowsScriptFile(self.file_path).run()
@@ -714,4 +571,130 @@
         ret = set()
         ret.update(re.findall(self.PUBKEY_RE, buf))
         ret.update(re.findall(self.PRIVKEY_RE, buf))
-        return list(ret)+        return list(ret)
+
+class ELF:
+    """ ELF analysis """
+    
+    def __init__(self, file_path):
+        """@param file_path: file path."""
+        self.file_path = file_path
+    
+    def __get_relocations(self):
+        """Gets relocations.
+        @return: relocations dict or None.
+        """
+        relocs = []
+        
+        process = subprocess.Popen(["/usr/bin/objdump",self.file_path, "-R"], stdout=subprocess.PIPE, stderr=subprocess.STDOUT)
+        # take output
+        dump_result = process.communicate()[0]
+        # format output
+        dump_result = re.split("\n[ ]{0,}", dump_result)
+        
+        for i in range(0,len(dump_result)):
+            if re.search("00", dump_result[i]):
+                relocs.append(filter(None, re.split("\s", dump_result[i])))
+        
+        return relocs
+    
+    def _get_symbols(self):
+        """Gets symbols.
+        @return: symbols dict or None.
+        """
+        
+        libs = []
+        entry = []
+        
+        # dump dynamic symbols using 'objdump -T'
+        process = subprocess.Popen(["/usr/bin/objdump",self.file_path, "-T"], stdout=subprocess.PIPE, stderr=subprocess.STDOUT)
+        elf = process.communicate()[0]
+        
+        # Format to lines by splitting at '\n'
+        elf = re.split("\n[ ]{0,}", elf)
+            
+        for i in range(0,len(elf)):
+            if re.search("DF \*UND\*", elf[i]):
+                entry.append(filter(None, re.split("\s", elf[i])))
+        
+        # extract library names
+        lib_names = set()
+        for e in entry:
+            # check for existing library name
+            if len(e) > 5:
+                # add library to set
+                lib_names.add(e[4])
+        lib_names.add("None")
+        
+        # fetch relocation addresses
+        relocs = self.__get_relocations()
+        
+        # find all symbols for each lib
+        for lib in lib_names:
+            symbols = []
+            for e in entry:
+                if lib == e[4]:
+                    symbol = {}
+                    symbol["address"] = "0x{0}".format(e[0])
+                    symbol["name"] = e[5]
+                    
+                    # fetch the address from relocation sections if possible
+                    for r in relocs:
+                        if symbol["name"] in r:
+                            symbol["address"] = "0x{0}".format(r[0])
+                    symbols.append(symbol)
+                
+            if symbols:
+                symbol_section = {}
+                symbol_section["lib"] = lib
+                symbol_section["symbols"] = symbols
+                libs.append(symbol_section)
+                
+        return libs
+            
+    def _get_sections(self):
+        """Gets sections.
+        @return: sections dict or None.
+        """
+
+        sections = []
+        entry = []
+        
+        process = subprocess.Popen(["/usr/bin/readelf", self.file_path, "-S", "-W"], stdout=subprocess.PIPE, stderr=subprocess.STDOUT)
+        elf = process.communicate()[0]
+        
+        # Format to lines by splitting at '\n'
+        tmp = re.split("\n[ ]{0,}", elf)
+        for i in range(0,len(tmp)):
+            # Filter lines containing [xx]
+            if re.search("^\[[ 0-9][1-9]\]", tmp[i]):
+                # Regex: Split all whitespaces '\s' if they are not proceeded '(?<!\[)' by a '['
+                # remove all splitted whitespaces from the list filter()'
+                entry.append(filter(None, re.split("(?<!\[)\s", tmp[i])))
+                
+        for e in entry:
+            try:
+                section = {}
+                section["name"] = e[1]
+                section["type"] = e[2]
+                section["virtual_address"] = "0x{0}".format(e[3])
+                section["virtual_size"] = "0x{0}".format(e[4])
+                sections.append(section)
+                
+            except:
+                continue
+            
+        return sections
+        
+    def run(self):
+        """Run analysis.
+        @return: analysis results dict or None.
+        """
+        if not os.path.exists(self.file_path):
+            return None
+        
+        results = {}
+        results["elf_sections"] = self._get_sections()
+        results["elf_symbols"] = self._get_symbols()
+        return results
+	