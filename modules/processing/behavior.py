# Copyright (C) 2010-2015 Cuckoo Foundation.
# This file is part of Cuckoo Sandbox - http://www.cuckoosandbox.org
# See the file 'docs/LICENSE' for copying permission.

import collections
import logging
import os

from lib.cuckoo.common.abstracts import Processing, BehaviorHandler
from lib.cuckoo.common.config import Config

from .platform.windows import WindowsMonitor
from .platform.linux import LinuxSystemTap

log = logging.getLogger(__name__)

class Summary(BehaviorHandler):
    """Generates overview summary information (not split by process)."""

    key = "summary"
    event_types = ["generic"]

    def __init__(self, *args, **kwargs):
        super(Summary, self).__init__(*args, **kwargs)
        self.results = collections.defaultdict(set)

<<<<<<< HEAD
        if call["api"].startswith("RegOpenKeyEx") or call["api"].startswith("RegCreateKeyEx"):
            registry = 0
            subkey = ""
            handle = 0

            for argument in call["arguments"]:
                if argument["name"] == "Registry":
                    registry = int(argument["value"], 16)
                elif argument["name"] == "SubKey":
                    subkey = argument["value"]
                elif argument["name"] == "Handle":
                    handle = int(argument["value"], 16)

            name = self._check_registry(registry, subkey, handle)
            if name and name not in self.keys:
                self.keys.append(name)
        
        elif call["api"] == ("REGISTRY_OPEN_KEY"):
            registry = -1
            subkey = ""
            handle = 0

            for argument in call["arguments"]:
                if argument["name"] == "SubKey":
                    subkey = argument["value"]

            name = self._check_registry(registry, subkey, handle)
            if name and name not in self.keys:
                self.keys.append(name)


        elif call["api"].startswith("NtOpenKey"):
            registry = -1
            subkey = ""
            handle = 0

            for argument in call["arguments"]:
                if argument["name"] == "ObjectAttributes":
                    subkey = argument["value"]
                elif argument["name"] == "KeyHandle":
                    handle = int(argument["value"], 16)

            name = self._check_registry(registry, subkey, handle)
            if name and name not in self.keys:
                self.keys.append(name)
        elif call["api"].startswith("NtDeleteValueKey"):
            registry = -1
            subkey = ""
            handle = 0

            for argument in call["arguments"]:
                if argument["name"] == "ValueName":
                    subkey = argument["value"]
                elif argument["name"] == "KeyHandle":
                    handle = int(argument["value"], 16)

            name = self._check_registry(registry, subkey, handle)
            if name and name not in self.keys:
                self.keys.append(name)
        elif call["api"].startswith("RegCloseKey"):
            handle = 0

            for argument in call["arguments"]:
                if argument["name"] == "Handle":
                    handle = int(argument["value"], 16)

            if handle != 0:
                for a in self.handles:
                    if a["handle"] == handle:
                        try:
                            self.handles.remove(a)
                        except ValueError:
                            pass

        elif call["category"] == "filesystem":
            for argument in call["arguments"]:
                if argument["name"] == "FileName":
                    value = argument["value"].strip()
                    if not value:
                        continue

                    if value not in self.files:
                        self.files.append(value)

        elif call["category"] == "synchronization":
            for argument in call["arguments"]:
                if argument["name"] == "MutexName":
                    value = argument["value"].strip()
                    if not value:
                        continue

                    if value not in self.mutexes:
                        self.mutexes.append(value)
=======
    def handle_event(self, event):
        self.results[event["category"]].add(event["value"])
>>>>>>> f49175bf

    def run(self):
        for key, value in self.results.items():
            self.results[key] = list(value)
        return self.results

class Anomaly(BehaviorHandler):
    """Anomaly detected during analysis.
    For example: a malware tried to remove Cuckoo's hooks.
    """

    key = "anomaly"
    event_types = ["anomaly"]

    def __init__(self, *args, **kwargs):
        super(Anomaly, self).__init__(*args, **kwargs)
        self.anomalies = []

    def handle_event(self, call):
        """Process API calls.
        @param call: API call object
        @param process: process object
        """
        category, funcname, message = None, None, None
        for row in call["arguments"]:
            if row["name"] == "Subcategory":
                category = row["value"]
            if row["name"] == "FunctionName":
                funcname = row["value"]
            if row["name"] == "Message":
                message = row["value"]

        self.anomalies.append(dict(
            # name=process["process_name"],
            # pid=process["process_id"],
            category=category,
            funcname=funcname,
            message=message,
        ))

    def run(self):
        """Fetch all anomalies."""
        return self.anomalies

class ProcessTree(BehaviorHandler):
    """Generates process tree."""

    key = "processtree"
    event_types = ["process"]

    def __init__(self, *args, **kwargs):
        super(ProcessTree, self).__init__(*args, **kwargs)
        self.processes = {}

    def handle_event(self, process):
        if process["pid"] in self.processes:
            log.warning("Found the same process identifier twice, this "
                        "shouldn't happen!")
            return

        self.processes[process["pid"]] = {
            "pid": process["pid"],
            "ppid": process["ppid"],
            "process_name": process["process_name"],
            "first_seen": process["first_seen"],
            "children": [],
        }

    def run(self):
        root = {"children": []}

        for p in self.processes.values():
            self.processes.get(p["ppid"], root)["children"].append(p)

        return root["children"]

class GenericBehavior(BehaviorHandler):
    """Generates summary information."""

    key = "generic"
    event_types = ["process", "generic"]

    def __init__(self, *args, **kwargs):
        super(GenericBehavior, self).__init__(*args, **kwargs)
        self.processes = {}

    def handle_process_event(self, process):
        if process["pid"] in self.processes:
            return

        self.processes[process["pid"]] = {
            "pid": process["pid"],
            "pid": process["ppid"],
            "process_name": process["process_name"],
            "first_seen": process["first_seen"],
            "summary": collections.defaultdict(set),
        }

    def handle_generic_event(self, event):
        if event["pid"] in self.processes:
            # TODO: rewrite / generalize / more flexible
            pid, category = event["pid"], event["category"]
            self.processes[pid]["summary"][category].add(event["value"])
        else:
            log.warning("Generic event for unknown process id %u", event["pid"])

    def run(self):
        for process in self.processes.values():
            for key, value in process["summary"].items():
                process["summary"][key] = list(value)

        return self.processes.values()

class ApiStats(BehaviorHandler):
    """Counts API calls."""
    key = "apistats"
    event_types = ["apicall"]

    def __init__(self, *args, **kwargs):
        super(ApiStats, self).__init__(*args, **kwargs)
        self.processes = collections.defaultdict(lambda: collections.defaultdict(lambda: 0))

    def handle_event(self, event):
        self.processes["%d" % event["pid"]][event["api"]] += 1

    def run(self):
        return self.processes

class PlatformInfo(BehaviorHandler):
    """Provides information about the platform for the collected behavior.

    Not sure if this is really needed, as probably all the info is in the results["info"] area.
    """
    key = "platform"

    # self.results = {
    #     "name": "windows",
    #     "architecture": "unknown", # look this up in the task / vm info?
    #     "source": ["monitor", "windows"],
    # }

class BehaviorAnalysis(Processing):
    """Behavior Analyzer.

    The behavior key in the results dict will contain both default content keys
    that contain generic / abstracted analysis info, available on any platform,
    as well as platform / analyzer specific output.

    Typically the analyzer behavior contains some sort of "process" separation as
    we're tracking different processes in most cases.

    So this looks roughly like this:
    "behavior": {
        "generic": {
            "processes": [
                {
                    "pid": x,
                    "ppid": y,
                    "calls": [
                        {
                            "function": "foo",
                            "arguments": {
                                "a": 1,
                                "b": 2,
                            },
                        },
                        ...
                    ]
                },
                ...
            ]
        }
        "summary": {
            "
        }
        "platform": {
            "name": "windows",
            "architecture": "x86",
            "source": ["monitor", "windows"],
            ...
        }
    }

    There are several handlers that produce the respective keys / subkeys. Overall
    the platform / analyzer specific ones parse / process the captured data and yield
    both their own output, but also a standard structure that is then captured by the
    "generic" handlers so they can generate the standard result structures.

    The resulting structure contains some iterator onions for the monitored function calls
    that stream the content when some sink (reporting, signatures) needs it, thereby
    reducing memory footprint.

    So hopefully in the end each analysis should be fine with 2 passes over the results,
    once during processing (creating the generic output, summaries, etc) and once
    during reporting (well once for each report type if multiple are enabled).
    """

    key = "behavior"

    def _enum_logs(self):
        """Enumerate all behavior logs."""
        if not os.path.exists(self.logs_path):
            log.warning("Analysis results folder does not exist at path %r.", self.logs_path)
            return

        logs = os.listdir(self.logs_path)
        if not logs:
            log.warning("Analysis results folder does not contain any behavior log files.")
            return

        for fname in logs:
            path = os.path.join(self.logs_path, fname)
            if not os.path.isfile(path):
                log.warning("Behavior log file %r is not a file.", fname)
                continue

            analysis_size_limit = self.cfg.processing.analysis_size_limit
            if analysis_size_limit and \
                    os.stat(path).st_size > analysis_size_limit:
                # This needs to be a big alert.
                log.critical("Behavior log file %r is too big, skipped.", fname)
                continue

            yield path

    def run(self):
        """Run analysis.
        @return: results dict.
        """
        self.cfg = Config()
        self.state = {}

        # these handlers will be present for any analysis, regardless of platform/format
        handlers = [
            GenericBehavior(self),
            ProcessTree(self),
            Summary(self),
            Anomaly(self),
            ApiStats(self),

            # platform specific stuff
            WindowsMonitor(self),
            LinuxSystemTap(self),
        ]

        # doesn't really work if there's no task, let's rely on the file name for now
        # # certain handlers only makes sense for a specific platform
        # # this allows us to use the same filenames/formats without confusion
        # if self.task.machine.platform == "windows":
        #     handlers += [
        #         WindowsMonitor(self),
        #     ]
        # elif self.task.machine.platform == "linux":
        #     handlers += [
        #         LinuxSystemTap(self),
        #     ]

        # create a lookup map
        interest_map = {}
        for h in handlers:
            for event_type in h.event_types:
                if event_type not in interest_map:
                    interest_map[event_type] = []

                # If available go for the specific event type handler rather
                # than the generic handle_event.
                if hasattr(h, "handle_%s_event" % event_type):
                    fn = getattr(h, "handle_%s_event" % event_type)
                    interest_map[event_type].append(fn)
                elif h.handle_event not in interest_map[event_type]:
                    interest_map[event_type].append(h.handle_event)

        # Each log file should be parsed by one of the handlers. This handler
        # then yields every event in it which are forwarded to the various
        # behavior/analysis/etc handlers.
        for path in self._enum_logs():
            for handler in handlers:
                # ... whether it is responsible
                if not handler.handles_path(path):
                    continue

                # ... and then let it parse the file
                for event in handler.parse(path):
                    # pass down the parsed message to interested handlers
                    for hhandler in interest_map.get(event["type"], []):
                        res = hhandler(event)
                        # We support one layer of "generating" new events,
                        # which we'll pass on again (in case the handler
                        # returns some).
                        if not res:
                            continue

                        for subevent in res:
                            for hhandler2 in interest_map.get(subevent["type"], []):
                                hhandler2(subevent)

        behavior = {}

        for handler in handlers:
            try:
                r = handler.run()
                if not r:
                    continue

                behavior[handler.key] = r
            except:
                log.exception("Failed to run partial behavior class \"%s\"", handler.key)

        return behavior<|MERGE_RESOLUTION|>--- conflicted
+++ resolved
@@ -24,104 +24,8 @@
         super(Summary, self).__init__(*args, **kwargs)
         self.results = collections.defaultdict(set)
 
-<<<<<<< HEAD
-        if call["api"].startswith("RegOpenKeyEx") or call["api"].startswith("RegCreateKeyEx"):
-            registry = 0
-            subkey = ""
-            handle = 0
-
-            for argument in call["arguments"]:
-                if argument["name"] == "Registry":
-                    registry = int(argument["value"], 16)
-                elif argument["name"] == "SubKey":
-                    subkey = argument["value"]
-                elif argument["name"] == "Handle":
-                    handle = int(argument["value"], 16)
-
-            name = self._check_registry(registry, subkey, handle)
-            if name and name not in self.keys:
-                self.keys.append(name)
-        
-        elif call["api"] == ("REGISTRY_OPEN_KEY"):
-            registry = -1
-            subkey = ""
-            handle = 0
-
-            for argument in call["arguments"]:
-                if argument["name"] == "SubKey":
-                    subkey = argument["value"]
-
-            name = self._check_registry(registry, subkey, handle)
-            if name and name not in self.keys:
-                self.keys.append(name)
-
-
-        elif call["api"].startswith("NtOpenKey"):
-            registry = -1
-            subkey = ""
-            handle = 0
-
-            for argument in call["arguments"]:
-                if argument["name"] == "ObjectAttributes":
-                    subkey = argument["value"]
-                elif argument["name"] == "KeyHandle":
-                    handle = int(argument["value"], 16)
-
-            name = self._check_registry(registry, subkey, handle)
-            if name and name not in self.keys:
-                self.keys.append(name)
-        elif call["api"].startswith("NtDeleteValueKey"):
-            registry = -1
-            subkey = ""
-            handle = 0
-
-            for argument in call["arguments"]:
-                if argument["name"] == "ValueName":
-                    subkey = argument["value"]
-                elif argument["name"] == "KeyHandle":
-                    handle = int(argument["value"], 16)
-
-            name = self._check_registry(registry, subkey, handle)
-            if name and name not in self.keys:
-                self.keys.append(name)
-        elif call["api"].startswith("RegCloseKey"):
-            handle = 0
-
-            for argument in call["arguments"]:
-                if argument["name"] == "Handle":
-                    handle = int(argument["value"], 16)
-
-            if handle != 0:
-                for a in self.handles:
-                    if a["handle"] == handle:
-                        try:
-                            self.handles.remove(a)
-                        except ValueError:
-                            pass
-
-        elif call["category"] == "filesystem":
-            for argument in call["arguments"]:
-                if argument["name"] == "FileName":
-                    value = argument["value"].strip()
-                    if not value:
-                        continue
-
-                    if value not in self.files:
-                        self.files.append(value)
-
-        elif call["category"] == "synchronization":
-            for argument in call["arguments"]:
-                if argument["name"] == "MutexName":
-                    value = argument["value"].strip()
-                    if not value:
-                        continue
-
-                    if value not in self.mutexes:
-                        self.mutexes.append(value)
-=======
     def handle_event(self, event):
         self.results[event["category"]].add(event["value"])
->>>>>>> f49175bf
 
     def run(self):
         for key, value in self.results.items():
