--- conflicted
+++ resolved
@@ -27,7 +27,6 @@
         package = request.POST.get("package", "")
         timeout = force_int(request.POST.get("timeout"))
         options = request.POST.get("options", "")
-        analysis = force_int(request.POST.get("analysis"))
         priority = force_int(request.POST.get("priority"))
         machine = request.POST.get("machine", "")
         custom = request.POST.get("custom", "")
@@ -44,11 +43,6 @@
             if options:
                 options += ","
             options += "procmemdump=yes"
-
-        if analysis == 2:
-            if options:
-                options += "&"
-            options += "kernel_analysis=yes"
 
         db = Database()
         task_ids = []
@@ -155,7 +149,7 @@
                                   context_instance=RequestContext(request))
 
 def status(request, task_id):
-    task = Database().view_task(task_id, details=True)
+    task = Database().view_task(task_id)
     if not task:
         return render_to_response("error.html",
                                   {"error": "The specified task doesn't seem to exist."},
@@ -165,12 +159,5 @@
         return redirect("analysis.views.report", task_id=task_id)
 
     return render_to_response("submission/status.html",
-<<<<<<< HEAD
-                              {"completed": completed,
-                               "status": task.status,
-                               "task_md5": task.sample.md5,
-                               "task_id": task_id},
-=======
                               {"status": task.status, "task_id": task_id},
->>>>>>> d7b3be1a
                               context_instance=RequestContext(request))