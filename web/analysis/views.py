--- conflicted
+++ resolved
@@ -212,22 +212,10 @@
                         continue
 
                     for key, value in call["arguments"].items():
-                        if query.search(key):
-                            call["id"] = index
-                            process_results.append(call)
-                            break
-
-<<<<<<< HEAD
-                            if isinstance(value,
-                                          basestring) and query.search(value):
-                                process_results.append(call)
-                                break
-=======
                         if isinstance(value, basestring) and query.search(value):
                             call["id"] = index
                             process_results.append(call)
                             break
->>>>>>> ccd3db50
 
             if process_results:
                 results.append({
