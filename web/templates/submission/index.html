--- conflicted
+++ resolved
@@ -180,14 +180,11 @@
                             </div>
                             <div class="checkbox">
                                 <label>
-<<<<<<< HEAD
-=======
                                     <input type="checkbox" name="human" checked />Enable Simulated Human Interaction</input>
                                 </label>
                             </div>
                             <div class="checkbox">
                                 <label>
->>>>>>> 796c709b
                                     <input type="checkbox" name="services" />Enable Services <span class="text-muted"><small>(enable simulated environment specified in the auxiliary configuration)</small></span>
                                 </label>
                             </div>
