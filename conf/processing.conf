--- conflicted
+++ resolved
@@ -17,12 +17,11 @@
 [behavior]
 enabled = yes
 
-<<<<<<< HEAD
+[behavior_linux]
+enabled = yes
+
 [buffer]
-=======
-[behavior_linux]
->>>>>>> 710e0934
-enabled = yes
+enabled = yes 
 
 [debug]
 enabled = yes
@@ -34,7 +33,7 @@
 enabled = yes
 
 [dumptls]
-enabled = yes
+enabled = no
 
 [googleplay]
 enabled = no
@@ -52,7 +51,7 @@
 enabled = yes
 
 [screenshots]
-enabled = yes
+enabled = no
 tesseract = /usr/bin/tesseract
 
 [static]
@@ -65,7 +64,7 @@
 enabled = yes
 
 [virustotal]
-enabled = yes
+enabled = no
 # How much time we can wait to establish VirusTotal connection and get the
 # report.
 timeout = 60
