--- conflicted
+++ resolved
@@ -15,7 +15,7 @@
 # Specify a comma-separated list of available machines to be used. For each
 # specified ID you have to define a dedicated section containing the details
 # on the respective machine. (E.g. cuckoo1,cuckoo2,cuckoo3)
-machines = cuckoo1, cuckoo2
+machines = cuckoo1, cuckoo2, cuckoo3
 
 [cuckoo1]
 # Specify the label name of the current machine as specified in your
@@ -24,7 +24,7 @@
 
 # Specify the operating system platform used by current machine
 # [windows/darwin/linux].
-platform = windows
+platform = linux
 
 # Specify the IP address of the current virtual machine. Make sure that the
 # IP address is valid and that the host machine is able to reach it. If not,
@@ -63,24 +63,28 @@
 # specific VMs. You can run samples on VMs with tag you require.
 # tags = windows_xp_sp3,32_bit,acrobat_reader_6
 
-<<<<<<< HEAD
 [cuckoo2]
 label = cuckoo2
-platform = linux
+platform = windows
 ip = 192.168.56.102
-=======
-[honeyd]
+
+[cuckoo3]
+label = cuckoo3
+platform = windows
+ip = 192.168.56.103
+
+#[honeyd]
 # For more information on this VM please refer to the "services" section of
 # the conf/auxiliary.conf configuration file. This machine is a bit special
 # in the way that its used as an additional VM for an analysis.
 # *NOTE* that if this functionality is used, the VM should be registered in
 # the "machines" list in the beginning of this file.
-label = honeyd
-platform = linux
-ip = 192.168.56.102
+#label = honeyd
+#platform = linux
+#ip = 192.168.56.102
 # The tags should at least contain "service" and the name of this service.
 # This way the services auxiliary module knows how to find this particular VM.
-tags = service, honeyd
+#tags = service, honeyd
 # Not all services actually have a Cuckoo Agent running in the VM, for those
 # services one can specify the "noagent" option so Cuckoo will just wait until
 # the end of the analysis instead of trying to connect to the non-existing
@@ -89,5 +93,4 @@
 # different network dumping approach. For this machine we use the "nictrace"
 # functionality from VirtualBox (which is basically their internal tcpdump)
 # and thus properly dumps inter-VM traffic.
-options = nictrace noagent
->>>>>>> e2a7df75
+#options = nictrace noagent