#!/usr/bin/env python
# Copyright (C) 2010-2015 Cuckoo Foundation.
# This file is part of Cuckoo Sandbox - http://www.cuckoosandbox.org
# See the file 'docs/LICENSE' for copying permission.

import os
import sys
import time
import logging
import argparse
from datetime import datetime, timedelta
import zipfile

try:
    from jinja2.loaders import FileSystemLoader
    from jinja2.environment import Environment
except ImportError:
    sys.exit("ERROR: Jinja2 library is missing (run `pip install jinja2`)")

try:
    from bottle import run, static_file, request
    from bottle import Bottle, HTTPError, response
except ImportError:
    sys.exit("ERROR: Bottle library is missing (run `pip install bottle`)")

logging.basicConfig()
sys.path.append(os.path.join(os.path.abspath(os.path.dirname(__file__)), ".."))

from lib.cuckoo.common.constants import CUCKOO_ROOT
from lib.cuckoo.common.utils import store_temp_file
from lib.cuckoo.core.database import Database
from lib.cuckoo.core.startup import drop_privileges

app = application = Bottle()

# Templating engine.
env = Environment()
env.loader = FileSystemLoader(os.path.join(CUCKOO_ROOT, "data", "html"))
# Global db pointer.
db = Database()

def parse_tasks(rows):
    """Parse tasks from DB and prepare them to be shown in the output table.
    @params rows: data from DB
    @return: task list
    """
    tasks = []
    if rows:
        for row in rows:
            task = {
                "id": row.id,
                "target": row.target,
                "category": row.category,
                "status": row.status,
                "platform": row.platform,
                "added_on": row.added_on,
                "processed": False
            }

            if os.path.exists(os.path.join(CUCKOO_ROOT, "storage", "analyses", str(task["id"]), "reports", "report.html")):
                task["processed"] = True

            if row.category == "file":
                sample = db.view_sample(row.sample_id)
                task["md5"] = sample.md5

            tasks.append(task)
    return tasks

def get_pagination_limit(new_limit):
    """Defines the right pagination limit and sets cookies accordingly.
    @params new_limit: new pagination limit
    """
    default_limit = 50

    limit_cookie = request.get_cookie("pagination_limit")
    logging.info("Got cookie: {0}".format(limit_cookie))

    cookie_expires = time.mktime((datetime.now() + timedelta(days=365)).timetuple())

    if new_limit <= 0:
        if limit_cookie:
            try:
                limit = int(limit_cookie)
                logging.info("Using limit from cookie: {0}".format(limit))
                response.set_cookie("pagination_limit", str(limit), path="/", expires=cookie_expires)
            except Exception as e:
                logging.error("Cookie: {0}, exception: {1}".format(limit_cookie, e))
                limit = default_limit
        else:
            limit = default_limit
            logging.info("Using default limit: {0}".format(limit))
    else:
        limit = new_limit
        logging.info("Setting new limit: {0}".format(limit))
        response.set_cookie("pagination_limit", str(limit), path="/", expires=cookie_expires)

    return limit

@app.hook("after_request")
def custom_headers():
    """Set some custom headers across all HTTP responses."""
    response.headers["Server"] = "Machete Server"
    response.headers["X-Content-Type-Options"] = "nosniff"
    response.headers["X-Frame-Options"] = "DENY"
    response.headers["X-XSS-Protection"] = "1; mode=block"
    response.headers["Pragma"] = "no-cache"
    response.headers["Cache-Control"] = "no-cache"
    response.headers["Expires"] = "0"

@app.route("/")
def index():
    context = {}
    template = env.get_template("submit.html")
<<<<<<< HEAD
    return template.render({"context": context, "machines": [m.name for m in db.list_machines()]})

@app.route("/browse")
=======
    return template.render({"context": context, "machines": [m.name for m in db.list_machines()],
                           "platforms": [platform for platform in db.list_platforms()]})
    
@route("/browse")
>>>>>>> 710e0934
def browse():
    rows = db.list_tasks()

    tasks = parse_tasks(rows)

    template = env.get_template("browse.html")

    return template.render({"rows": tasks, "os": os})

@app.route("/browse/page")
@app.route("/browse/page/")
@app.route("/browse/page/<page_id:int>")
@app.route("/browse/page/<page_id:int>/")
@app.route("/browse/page/<page_id:int>/<new_limit:int>")
def browse_page(page_id=1, new_limit=-1):
    if page_id < 1:
        page_id = 1

    limit = get_pagination_limit(new_limit)

    tot_results = db.count_tasks()

    # Add 1 to tot_pages if there's some remainder.
    tot_pages = (tot_results / limit) + ((tot_results % limit) and 1 or 0)

    # Check that the user doesn't require an impossible pagination
    if page_id > tot_pages:
        page_id = tot_pages

    offset = (page_id - 1) * limit
    rows = db.list_tasks(limit=limit, offset=offset)

    tasks = parse_tasks(rows)

    if tot_results:
        pagination_start = offset + 1
    else:
        pagination_start = 0
    pagination_end = offset + len(rows)

    pagination = {
        "start": pagination_start,
        "end": pagination_end,
        "limit": limit,
        "page_id": page_id,
        "tot_results": tot_results,
        "tot_pages": tot_pages
    }

    template = env.get_template("browse.html")

    return template.render({"rows": tasks, "os": os, "pagination": pagination})

@app.route("/static/<filename:path>")
def server_static(filename):
    return static_file(filename, root=os.path.join(CUCKOO_ROOT, "data", "html"))

@app.route("/submit", method="POST")
def submit():
    context = {}
    errors = False

    package = request.forms.get("package", "")
    options = request.forms.get("options", "")
    priority = request.forms.get("priority", 1)
<<<<<<< HEAD
    timeout = request.forms.get("timeout", 0)
    machine = request.forms.get("machine", "")
    memory = request.forms.get("memory", "")
=======
    timeout  = request.forms.get("timeout", 0)
    machine  = request.forms.get("machine", "")
    platform = request.forms.get("platform", "")
    memory  = request.forms.get("memory", "")
>>>>>>> 710e0934
    data = request.files.file

    try:
        priority = int(priority)
    except ValueError:
        context["error_toggle"] = True
        context["error_priority"] = "Needs to be a number"
        errors = True

    if not data:
        context["error_toggle"] = True
        context["error_file"] = "Mandatory"
        errors = True

    if errors:
        template = env.get_template("submit.html")
        return template.render({"timeout": timeout,
                                "priority": priority,
                                "options": options,
                                "package": package,
                                "context": context,
                                "machine": machine,
                                "platform": platform,
                                "memory": memory})

    temp_file_path = store_temp_file(data.file.read(), data.filename)

    task_id = db.add_path(file_path=temp_file_path,
                          timeout=timeout,
                          priority=priority,
                          options=options,
                          package=package,
                          machine=machine,
                          platform=platform,
                          memory=memory)

    if task_id:
        template = env.get_template("success.html")
        return template.render({"taskid": task_id, "submitfile": data.filename.decode("utf-8")})
    else:
        template = env.get_template("error.html")
        return template.render({"error": "The server encountered an internal error while submitting {0}".format(data.filename.decode("utf-8"))})

@app.route("/view/<task_id>/download")
def downlaod_report(task_id):
    if not task_id.isdigit():
        return HTTPError(code=404, output="The specified ID is invalid")

    report_path = os.path.join(CUCKOO_ROOT, "storage", "analyses", task_id, "reports", "report.html")

    if not os.path.exists(report_path):
        return HTTPError(code=404, output="Report not found")

    response.content_type = "text/html"
    response.set_header("Content-Disposition", "attachment; filename=cuckoo_task_{0}.html".format(task_id))

    return open(report_path, "rb").read()

@app.route("/view/<task_id>")
def view(task_id):
    if not task_id.isdigit():
        return HTTPError(code=404, output="The specified ID is invalid")

    report_path = os.path.join(CUCKOO_ROOT, "storage", "analyses", task_id, "reports", "report.html")

    if not os.path.exists(report_path):
        return HTTPError(code=404, output="Report not found")

    return open(report_path, "rb").read().replace("<!-- BOTTLEREMOVEME", "").replace("BOTTLEREMOVEME --!>", "")

@app.route("/pcap/<task_id>")
def get_pcap(task_id):
    if not task_id.isdigit():
        return HTTPError(code=404, output="The specified ID is invalid")

    pcap_path = os.path.join(CUCKOO_ROOT, "storage", "analyses", task_id, "dump.pcap")

    if not os.path.exists(pcap_path):
        return HTTPError(code=404, output="PCAP not found")

    response.content_type = "application/vnd.tcpdump.pcap"
    response.set_header("Content-Disposition", "attachment; filename=cuckoo_task_{0}.pcap".format(task_id))

    return open(pcap_path, "rb").read()

@app.route("/files/<task_id>")
def get_files(task_id):
    if not task_id.isdigit():
        return HTTPError(code=404, output="The specified ID is invalid")

    files_path = os.path.join(CUCKOO_ROOT, "storage", "analyses", task_id, "files")
    zip_file = os.path.join(CUCKOO_ROOT, "storage", "analyses", task_id, "files.zip")

    with zipfile.ZipFile(zip_file, "w", compression=zipfile.ZIP_DEFLATED) as archive:
        root_len = len(os.path.abspath(files_path))
        for root, dirs, files in os.walk(files_path):
            archive_root = os.path.abspath(root)[root_len:]
            for f in files:
                fullpath = os.path.join(root, f)
                archive_name = os.path.join(archive_root, f)
                archive.write(fullpath, archive_name, zipfile.ZIP_DEFLATED)

    if not os.path.exists(files_path):
        return HTTPError(code=404, output="Files not found")

    response.content_type = "application/zip"
    response.set_header("Content-Disposition", "attachment; filename=cuckoo_task_%s(not_encrypted).zip" % (task_id))
    return open(zip_file, "rb").read()

if __name__ == "__main__":
    parser = argparse.ArgumentParser()
    parser.add_argument("-H", "--host", help="Host to bind the web server on", default="0.0.0.0", action="store", required=False)
    parser.add_argument("-p", "--port", help="Port to bind the web server on", default=8080, action="store", required=False)
    parser.add_argument("-u", "--user", type=str, help="Drop user privileges to this user")
    args = parser.parse_args()

    if args.user:
        drop_privileges(args.user)

    run(app, host=args.host, port=args.port, reloader=True)<|MERGE_RESOLUTION|>--- conflicted
+++ resolved
@@ -112,16 +112,10 @@
 def index():
     context = {}
     template = env.get_template("submit.html")
-<<<<<<< HEAD
-    return template.render({"context": context, "machines": [m.name for m in db.list_machines()]})
-
-@app.route("/browse")
-=======
     return template.render({"context": context, "machines": [m.name for m in db.list_machines()],
                            "platforms": [platform for platform in db.list_platforms()]})
     
-@route("/browse")
->>>>>>> 710e0934
+@app.route("/browse")
 def browse():
     rows = db.list_tasks()
 
@@ -187,16 +181,10 @@
     package = request.forms.get("package", "")
     options = request.forms.get("options", "")
     priority = request.forms.get("priority", 1)
-<<<<<<< HEAD
     timeout = request.forms.get("timeout", 0)
     machine = request.forms.get("machine", "")
-    memory = request.forms.get("memory", "")
-=======
-    timeout  = request.forms.get("timeout", 0)
-    machine  = request.forms.get("machine", "")
     platform = request.forms.get("platform", "")
     memory  = request.forms.get("memory", "")
->>>>>>> 710e0934
     data = request.files.file
 
     try:
