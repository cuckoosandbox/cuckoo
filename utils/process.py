--- conflicted
+++ resolved
@@ -125,11 +125,8 @@
     parser.add_argument("-d", "--debug", help="Display debug messages", action="store_true", required=False)
     parser.add_argument("-r", "--report", help="Re-generate report", action="store_true", required=False)
     parser.add_argument("-p", "--parallel", help="Number of parallel threads to use (auto mode only).", type=int, required=False, default=1)
-<<<<<<< HEAD
     parser.add_argument("-u", "--user", type=str, help="Drop user privileges to this user")
-=======
     parser.add_argument("-m", "--modules", help="Path to signature and reporting modules - overrides default modules path.", type=str, required=False)
->>>>>>> 4573e666
     args = parser.parse_args()
 
     if args.user:
