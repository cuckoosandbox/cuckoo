--- conflicted
+++ resolved
@@ -34,58 +34,6 @@
 class Files(object):
     PROTECTED_NAMES = ()
 
-<<<<<<< HEAD
-PID = os.getpid()
-PPID = Process(pid=PID).get_parent_pid()
-
-# This is still in preparation status - needs finalizing.
-def protected_filename(fname):
-    """Checks file name against some protected names."""
-    if not fname:
-        return False
-
-    protected_names = []
-    for name in protected_names:
-        if name in fname:
-            return True
-
-    return False
-
-def add_pid(pid):
-    """Add a process to process list."""
-    if isinstance(pid, (int, long, str)):
-        log.info("Added new process to list with pid: %s", pid)
-        PROCESS_LIST.append(int(pid))
-
-def remove_pid(pid):
-    """Remove a process from process list."""
-    if type(pid) == long or type(pid) == int or type(pid) == str:
-        log.info("Process with pid %s has terminated", pid)
-        PROCESS_LIST.remove(pid)
-
-def add_pids(pids):
-    """Add PID."""
-    if isinstance(pids, (tuple, list)):
-        for pid in pids:
-            add_pid(pid)
-    else:
-        add_pid(pids)
-
-def add_file(file_path):
-    """Add a file to file list."""
-    if file_path not in FILES_LIST:
-        log.info("Added new file to list with path: %s",
-                 unicode(file_path).encode("utf-8", "replace"))
-        FILES_LIST.append(file_path)
-
-def dump_file(file_path):
-    """Create a copy of the given file path."""
-    try:
-        if os.path.exists(file_path):
-            sha256 = hash_file(hashlib.sha256, file_path)
-            if sha256 in DUMPED_LIST:
-                # The file was already dumped, just skip.
-=======
     def __init__(self):
         self.files = []
         self.dumped = []
@@ -110,7 +58,6 @@
         try:
             sha256 = hash_file(hashlib.sha256, filepath)
             if sha256 in self.dumped:
->>>>>>> f49175bf
                 return
         except IOError as e:
             log.info("Error dumping file from path \"%s\": %s", filepath, e)
@@ -216,210 +163,12 @@
         """Critical message from the monitor."""
         log.critical(data)
 
-<<<<<<< HEAD
-            if not success and KERNEL32.GetLastError() == ERROR_MORE_DATA:
-                continue
-            # elif not success or bytes_read.value == 0:
-            #    if KERNEL32.GetLastError() == ERROR_BROKEN_PIPE:
-            #        pass
-
-            break
-
-        if data:
-            command = data.strip()
-
-            # Debug, Regular, or Critical information from CuckooMon.
-            if command.startswith("DEBUG:"):
-                log.debug(command[6:])
-            elif command.startswith("INFO:"):
-                log.info(command[5:])
-            elif command.startswith("CRITICAL:"):
-                log.critical(command[9:])
-
-            # Parse the prefix for the received notification.
-            # In case of GETPIDS we're gonna return the current process ID
-            # and the process ID of our parent process (agent.py).
-            elif command == "GETPIDS":
-                response = struct.pack("II", PID, PPID)
-
-            # When analyzing we don't want to hook all functions, as we're
-            # having some stability issues with regards to webbrowsers.
-            elif command == "HOOKDLLS":
-                is_url = Config(cfg="analysis.conf").category != "file"
-
-                url_dlls = "ntdll", "kernel32"
-
-                def hookdll_encode(names):
-                    # We have to encode each dll name as unicode string
-                    # with length 16.
-                    names = [name + "\x00" * (16-len(name)) for name in names]
-                    f = lambda s: "".join(ch + "\x00" for ch in s)
-                    return "".join(f(name) for name in names)
-
-                # If this sample is not a URL, then we don't want to limit
-                # any API hooks (at least for now), so we write a null-byte
-                # which indicates that all DLLs should be hooked.
-                if not is_url:
-                    response = "\x00"
-                else:
-                    response = hookdll_encode(url_dlls)
-
-
-            # Remove PID from process list because we received a notification from the driver
-            elif command.startswith("KTERMINATE:"):
-                data = command[11:]
-                process_id = int(data)
-                if process_id:
-                    if process_id in PROCESS_LIST:
-                        remove_pid(process_id)
-
-            # Same than below but we don't want to inject any DLLs because it's a kernel analysis
-            elif command.startswith("KPROCESS:"):
-                PROCESS_LOCK.acquire()
-                data = command[9:]
-                process_id = int(data)
-                thread_id = None
-                if process_id:
-                    if process_id not in (PID, PPID):
-                        if process_id not in PROCESS_LIST:
-                            proc = Process(pid=process_id,thread_id=thread_id)
-                            filepath = proc.get_filepath()
-                            filename = os.path.basename(filepath)
-
-                            if not protected_filename(filename):
-                                add_pid(process_id)
-                                log.info("Announce process name : %s", filename)
-                PROCESS_LOCK.release()
-
-            elif command.startswith("KERROR:"):
-                error_msg = command[7:]
-                log.error("Error : %s", str(error_msg))
-
-            # Stop the analysis
-            elif command.startswith("KSUBVERT:"):
-                for pid in PROCESS_LIST:
-                    log.info("Process with pid : %s has terminated", pid)
-                    PROCESS_LIST.remove(pid)
-
-            # In case of PID, the client is trying to notify the creation of
-            # a new process to be injected and monitored.
-            elif command.startswith("PROCESS:"):
-                # We acquire the process lock in order to prevent the analyzer
-                # to terminate the analysis while we are operating on the new
-                # process.
-                PROCESS_LOCK.acquire()
-
-                # Set the current DLL to the default one provided
-                # at submission.
-                dll = DEFAULT_DLL
-
-                # We parse the process ID.
-                data = command[8:]
-                process_id = thread_id = None
-                if "," not in data:
-                    if data.isdigit():
-                        process_id = int(data)
-                elif data.count(",") == 1:
-                    process_id, param = data.split(",")
-                    thread_id = None
-                    if process_id.isdigit():
-                        process_id = int(process_id)
-                    else:
-                        process_id = None
-
-                    if param.isdigit():
-                        thread_id = int(param)
-                    else:
-                        # XXX: Expect a new DLL as a message parameter?
-                        if isinstance(param, str):
-                            dll = param
-
-                if process_id:
-                    if process_id not in (PID, PPID):
-                        # We inject the process only if it's not being
-                        # monitored already, otherwise we would generated
-                        # polluted logs.
-                        if process_id not in PROCESS_LIST:
-                            # Open the process and inject the DLL.
-                            # Hope it enjoys it.
-                            proc = Process(pid=process_id,
-                                           thread_id=thread_id)
-
-                            filepath = proc.get_filepath()
-                            filename = os.path.basename(filepath)
-
-                            log.info("Announced process name: %s pid: %d", filename, process_id)
-
-                            if not protected_filename(filename):
-                                # If we have both pid and tid, then we can use
-                                # apc to inject.
-                                if process_id and thread_id:
-                                    res = proc.inject(dll, apc=True)
-                                else:
-                                    # We inject using CreateRemoteThread, this
-                                    # needs the waiting in order to make sure
-                                    # no race conditions occur.
-                                    res = proc.inject(dll)
-                                
-                                if res:
-                                    wait = True
-                    else:
-                        log.warning("Received request to inject Cuckoo "
-                                    "process with pid %d, skip", process_id)
-
-                # Once we're done operating on the processes list, we release
-                # the lock.
-                if wait == False:
-                    PROCESS_LOCK.release()
-            # In case of FILE_NEW, the client is trying to notify the creation
-            # of a new file.
-            elif command.startswith("FILE_NEW:"):
-                # We extract the file path.
-                file_path = command[9:].decode("utf-8")
-                # We add the file to the list.
-                add_file(file_path)
-            # In case of FILE_DEL, the client is trying to notify an ongoing
-            # deletion of an existing file, therefore we need to dump it
-            # straight away.
-            elif command.startswith("FILE_DEL:"):
-                # Extract the file path.
-                file_path = command[9:].decode("utf-8")
-                # Dump the file straight away.
-                del_file(file_path)
-            elif command.startswith("FILE_MOVE:"):
-                # Syntax = "FILE_MOVE:old_file_path::new_file_path".
-                if "::" in command[10:]:
-                    old_fname, new_fname = command[10:].split("::", 1)
-                    move_file(old_fname.decode("utf-8"),
-                              new_fname.decode("utf-8"))
-
-        KERNEL32.WriteFile(self.h_pipe,
-                           create_string_buffer(response),
-                           len(response),
-                           byref(bytes_read),
-                           None)
-
-        KERNEL32.CloseHandle(self.h_pipe)
-
-        if wait:
-            # We wait until cuckoomon reports back.
-            res = proc.wait()
-            if res:
-                # Add the new process ID to the list of
-                # monitored processes.
-                add_pids(process_id)
-            PROCESS_LOCK.release()
-
-        if proc:
-            proc.close()
-=======
     def _handle_loaded(self, data):
         """The monitor has loaded into a particular process."""
         if not data or data.count(",") != 1:
             log.warning("Received loaded command with incorrect parameters, "
                         "skipping it.")
             return
->>>>>>> f49175bf
 
         pid, track = data.split(",")
         if not pid.isdigit() or not track.isdigit():
@@ -809,18 +558,9 @@
             log.info("Enabled timeout enforce, running for the full timeout.")
             pid_check = False
 
-<<<<<<< HEAD
-        time_counter = 0
-        kernel_analysis = self.config.get_options().get("kernel_analysis", None)
-
-        while True:
-            time_counter += 1
-            if time_counter == int(self.config.timeout):
-=======
         while self.do_run:
             self.time_counter += 1
             if self.time_counter == int(self.config.timeout):
->>>>>>> f49175bf
                 log.info("Analysis timeout hit, terminating analysis.")
                 break
 
@@ -835,19 +575,6 @@
                 # If the process monitor is enabled we start checking whether
                 # the monitored processes are still alive.
                 if pid_check:
-<<<<<<< HEAD
-                    if kernel_analysis is False:
-                        for pid in PROCESS_LIST:
-                            if not Process(pid=pid).is_alive():
-                                log.info("Process with pid %s has terminated", pid)
-                                PROCESS_LIST.remove(pid)
-            
-    
-                    # If none of the monitored processes are still alive, we
-                    # can terminate the analysis.
-                    if not PROCESS_LIST:
-                        KERNEL32.Sleep(1000)
-=======
                     for pid in self.process_list.pids:
                         if not Process(pid=pid).is_alive():
                             log.info("Process with pid %s has terminated", pid)
@@ -856,7 +583,6 @@
                     # If none of the monitored processes are still alive, we
                     # can terminate the analysis.
                     if not self.process_list.pids:
->>>>>>> f49175bf
                         log.info("Process list is empty, "
                                  "terminating analysis.")
                         break
@@ -924,17 +650,6 @@
             # Try to terminate remaining active processes. We do this to make sure
             # that we clean up remaining open handles (sockets, files, etc.).
             log.info("Terminating remaining processes before shutdown.")
-<<<<<<< HEAD
-    
-            if kernel_analysis is False:
-                for pid in PROCESS_LIST:
-                    proc = Process(pid=pid)
-                    if proc.is_alive():
-                        try:
-                            proc.terminate()
-                        except:
-                            continue
-=======
 
             for pid in self.process_list.pids:
                 proc = Process(pid=pid)
@@ -943,7 +658,6 @@
                         proc.terminate()
                     except:
                         continue
->>>>>>> f49175bf
 
         # Run the finish callback of every available Auxiliary module.
         for aux in aux_avail:
