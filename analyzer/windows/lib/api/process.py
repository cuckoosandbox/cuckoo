# Copyright (C) 2010-2015 Cuckoo Foundation.
# This file is part of Cuckoo Sandbox - http://www.cuckoosandbox.org
# See the file 'docs/LICENSE' for copying permission.

import os
import logging
import random
import shutil
import subprocess
import tempfile
import time
from ctypes import byref, c_ulong, create_string_buffer, c_int, sizeof

from lib.common.constants import PIPE, PATHS, SHUTDOWN_MUTEX
from lib.common.defines import KERNEL32, NTDLL, SYSTEM_INFO, STILL_ACTIVE
from lib.common.defines import THREAD_ALL_ACCESS, PROCESS_ALL_ACCESS
from lib.common.defines import MEM_COMMIT
from lib.common.defines import MEMORY_BASIC_INFORMATION
from lib.common.defines import WAIT_TIMEOUT
from lib.common.defines import MEM_IMAGE, MEM_MAPPED, MEM_PRIVATE
from lib.common.errors import get_error_string
from lib.common.exceptions import CuckooError
from lib.common.rand import random_string
from lib.common.results import NetlogFile
from lib.core.config import Config

log = logging.getLogger(__name__)

def randomize_dll(dll_path):
    """Randomize DLL name.
    @return: new DLL path.
    """
    new_dll_name = random_string(6)
    new_dll_path = os.path.join(os.getcwd(), "bin", "{0}.dll".format(new_dll_name))

    try:
        shutil.copy(dll_path, new_dll_path)
        return new_dll_path
    except:
        return dll_path

class Process(object):
    """Windows process."""
    first_process = True

    def __init__(self, pid=0, tid=0):
        """
        @param pid: process identifier.
        @param tid: thread identifier.
        """
        self.pid = pid
        self.tid = tid

    def get_system_info(self):
        """Get system information."""
        self.system_info = SYSTEM_INFO()
        KERNEL32.GetSystemInfo(byref(self.system_info))

    def open_process(self):
        """Open a process handle."""
        return KERNEL32.OpenProcess(PROCESS_ALL_ACCESS, False, self.pid)

    def open_thread(self):
        """Open a thread handle."""
        return KERNEL32.OpenThread(THREAD_ALL_ACCESS, False, self.tid)

    def exit_code(self):
        """Get process exit code.
        @return: exit code value.
        """
        process_handle = self.open_process()

        exit_code = c_ulong(0)
        KERNEL32.GetExitCodeProcess(process_handle, byref(exit_code))
        KERNEL32.CloseHandle(process_handle)

        return exit_code.value

    def get_filepath(self):
        """Get process image file path.
        @return: decoded file path.
        """
        process_handle = self.open_process()

        NT_SUCCESS = lambda val: val >= 0

        pbi = create_string_buffer(200)
        size = c_int()

        # Set return value to signed 32bit integer.
        NTDLL.NtQueryInformationProcess.restype = c_int

        ret = NTDLL.NtQueryInformationProcess(process_handle,
                                              27,
                                              byref(pbi),
                                              sizeof(pbi),
                                              byref(size))

        KERNEL32.CloseHandle(process_handle)

        if NT_SUCCESS(ret) and size.value > 8:
            try:
                fbuf = pbi.raw[8:]
                fbuf = fbuf[:fbuf.find("\x00\x00")+1]
                return fbuf.decode("utf16", errors="ignore")
            except:
                return ""

        return ""

    def is_alive(self):
        """Process is alive?
        @return: process status.
        """
        return self.exit_code() == STILL_ACTIVE

    def get_parent_pid(self):
        """Get the Parent Process ID."""
        process_handle = self.open_process()

        NT_SUCCESS = lambda val: val >= 0

        pbi = (c_int * 6)()
        size = c_int()

        # Set return value to signed 32bit integer.
        NTDLL.NtQueryInformationProcess.restype = c_int

        ret = NTDLL.NtQueryInformationProcess(process_handle,
                                              0,
                                              byref(pbi),
                                              sizeof(pbi),
                                              byref(size))

        KERNEL32.CloseHandle(process_handle)

        if NT_SUCCESS(ret) and size.value == sizeof(pbi):
            return pbi[5]

        return None

    def is32bit(self, pid=None, path=None):
        """Is a PE file 32-bit or does a process identifier belong to a
        32-bit process.
        @param pid: process identifier.
        @param path: path to a PE file.
        @return: boolean or exception.
        """
        if pid is None and path is None or \
                pid is not None and path is not None:
            raise CuckooError("Invalid usage of is32bit")

        is32bit_exe = os.path.join("bin", "is32bit.exe")

        if pid:
            args = [is32bit_exe, "-p", "%s" % pid]
        else:
            args = [is32bit_exe, "-f", path]

        try:
            bitsize = int(subprocess.check_output(args))
        except subprocess.CalledProcessError as e:
            raise CuckooError("Error returned by is32bit: %s" % e)

        return bitsize == 32

    def execute(self, path, args=None, dll=None, free=False, source=None):
        """Execute sample process.
        @param path: sample path.
        @param args: process args.
        @param dll: dll path.
        @param free: do not inject our monitor.
        @param source: process identifier or process name which will
                       become the parent process for the new process.
        @return: operation status.
        """
        if not os.access(path, os.X_OK):
            log.error("Unable to access file at path \"%s\", "
                      "execution aborted", path)
            return False

<<<<<<< HEAD
        startup_info = STARTUPINFO()
        startup_info.cb = sizeof(startup_info)
        # STARTF_USESHOWWINDOW
        startup_info.dwFlags = 1
        # SW_SHOWNORMAL
        startup_info.wShowWindow = 1
        process_info = PROCESS_INFORMATION()
=======
        is32bit = self.is32bit(path=path)

        if not dll:
            if is32bit:
                dll = "monitor-x86.dll"
            else:
                dll = "monitor-x64.dll"

        dll = randomize_dll(os.path.join("bin", dll))

        if not dll or not os.path.exists(dll):
            log.warning("No valid DLL specified to be injected, "
                        "injection aborted.")
            return False
>>>>>>> 4573e666

        arguments = "\"" + path + "\" "
        if args:
            arguments += args

        if is32bit:
            inject_exe = os.path.join("bin", "inject-x86.exe")
        else:
            inject_exe = os.path.join("bin", "inject-x64.exe")

        args = [inject_exe, "--app", path]

        if arguments:
            args += ["--cmdline", arguments]

        if free:
            args += ["--free"]
        else:
            args += ["--apc", "--dll", dll, "--config", self.drop_config()]

        if source:
            if isinstance(source, (int, long)) or source.isdigit():
                args += ["--from", "%s" % source]
            else:
                args += ["--from-process", source]

        try:
            self.pid = int(subprocess.check_output(args))
        except Exception:
            log.error("Failed to execute process from path \"%s\" with "
                      "arguments \"%s\" (Error: %s)", path, args,
                      get_error_string(KERNEL32.GetLastError()))
            return False

        log.info("Successfully executed process from path \"%s\" with "
                 "arguments \"%s\" with pid %d", path, arguments or "",
                 self.pid)
        return True

    def terminate(self):
        """Terminate process.
        @return: operation status.
        """
        process_handle = self.open_process()

        ret = KERNEL32.TerminateProcess(process_handle, 1)
        KERNEL32.CloseHandle(process_handle)

        if ret:
            log.info("Successfully terminated process with pid %d.", self.pid)
            return True
        else:
            log.error("Failed to terminate process with pid %d.", self.pid)
            return False

    def inject(self, dll=None, apc=False):
        """Inject our monitor into the specified process.
        @param dll: Cuckoo DLL path.
        @param apc: Use APC injection.
        """
        if not self.pid:
            log.warning("No valid pid specified, injection aborted")
            return False

        if not self.is_alive():
            log.warning("The process with pid %s is not alive, "
                        "injection aborted", self.pid)
            return False

        is32bit = self.is32bit(pid=self.pid)

        if not dll:
            if is32bit:
                dll = "monitor-x86.dll"
            else:
                dll = "monitor-x64.dll"

        dll = randomize_dll(os.path.join("bin", dll))

        if not dll or not os.path.exists(dll):
            log.warning("No valid DLL specified to be injected in process "
                        "with pid %d, injection aborted.", self.pid)
            return False

        config_path = self.drop_config()

        if is32bit:
            inject_exe = os.path.join("bin", "inject-x86.exe")
        else:
            inject_exe = os.path.join("bin", "inject-x64.exe")

        args = [
            inject_exe, "--pid", "%s" % self.pid, "--dll", dll,
            "--config", config_path,
        ]

        if apc:
            args += ["--apc", "--tid", "%s" % self.tid]
        else:
            args += ["--crt"]

        subprocess.check_output(args)

    def drop_config(self):
        """Helper function to drop the configuration for a new process."""
        fd, config_path = tempfile.mkstemp()
        os.close(fd)

        with open(config_path, "w") as config:
            cfg = Config("analysis.conf")
            cfgoptions = cfg.get_options()

            # The first time we come up with a random startup-time.
            if Process.first_process:
                # This adds 1 up to 30 times of 20 minutes to the startup
                # time of the process, therefore bypassing anti-vm checks
                # which check whether the VM has only been up for <10 minutes.
                Process.startup_time = random.randint(1, 30) * 20 * 60 * 1000

            hashes_path = os.path.join(os.getcwd(), "hashes.bin")

            config.write("host-ip={0}\n".format(cfg.ip))
            config.write("host-port={0}\n".format(cfg.port))
            config.write("pipe={0}\n".format(PIPE))
            config.write("results={0}\n".format(PATHS["root"]))
            config.write("analyzer={0}\n".format(os.getcwd()))
            config.write("first-process={0}\n".format("1" if Process.first_process else "0"))
            config.write("startup-time={0}\n".format(Process.startup_time))
            config.write("shutdown-mutex={0}\n".format(SHUTDOWN_MUTEX))
            config.write("force-sleepskip={0}\n".format(cfgoptions.get("force-sleepskip", "0")))
            config.write("hashes-path={0}\n".format(hashes_path))

            Process.first_process = False

<<<<<<< HEAD
        event_name = "CuckooEvent%d" % self.pid
        self.event_handle = KERNEL32.CreateEventA(None, False, False, event_name)
        if not self.event_handle:
            log.warning("Unable to create notify event..")
            return False

        if apc or self.suspended:
            log.debug("Using QueueUserAPC injection.")
            if not self.h_thread:
                log.info("No valid thread handle specified for injecting "
                         "process with pid %d, injection aborted.", self.pid)
                self.event_handle = None
                return False

            if not KERNEL32.QueueUserAPC(load_library, self.h_thread, arg):
                log.error("QueueUserAPC failed when injecting process with "
                          "pid %d (Error: %s)",
                          self.pid, get_error_string(KERNEL32.GetLastError()))
                self.event_handle = None
                return False
        else:
            log.debug("Using CreateRemoteThread injection.")
            new_thread_id = c_ulong(0)
            thread_handle = KERNEL32.CreateRemoteThread(self.h_process,
                                                        None,
                                                        0,
                                                        load_library,
                                                        arg,
                                                        0,
                                                        byref(new_thread_id))
            if not thread_handle:
                log.error("CreateRemoteThread failed when injecting process "
                          "with pid %d (Error: %s)",
                          self.pid, get_error_string(KERNEL32.GetLastError()))
                KERNEL32.CloseHandle(self.event_handle)
                self.event_handle = None
                return False
            else:
                KERNEL32.CloseHandle(thread_handle)

        log.info("Successfully injected process with pid %d." % self.pid)

        return True

    def wait(self):
        ret = True

        if self.event_handle:
            retval = KERNEL32.WaitForSingleObject(self.event_handle, 10000)
            if retval == WAIT_TIMEOUT:
                log.error("Timeout waiting for cuckoomon to initialize in pid %d", self.pid)
                ret = False
            else:
                log.info("Successfully injected process with pid %d", self.pid)

            KERNEL32.CloseHandle(self.event_handle)
            self.event_handle = None

        return ret
=======
        return config_path
>>>>>>> 4573e666

    def dump_memory(self):
        """Dump process memory.
        @return: operation status.
        """
        if not self.pid:
            log.warning("No valid pid specified, memory dump aborted")
            return False

        if not self.is_alive():
            log.warning("The process with pid %d is not alive, memory "
                        "dump aborted", self.pid)
            return False

        self.get_system_info()

        page_size = self.system_info.dwPageSize
        min_addr = self.system_info.lpMinimumApplicationAddress
        max_addr = self.system_info.lpMaximumApplicationAddress
        mem = min_addr

        root = os.path.join(PATHS["memory"], str(int(time.time())))

        if not os.path.exists(root):
            os.makedirs(root)

        # Now upload to host from the StringIO.
        nf = NetlogFile(os.path.join("memory", "%s.dmp" % str(self.pid)))

        process_handle = self.open_process()

        while mem < max_addr:
            mbi = MEMORY_BASIC_INFORMATION()
            count = c_ulong(0)

            if KERNEL32.VirtualQueryEx(process_handle,
                                       mem,
                                       byref(mbi),
                                       sizeof(mbi)) < sizeof(mbi):
                mem += page_size
                continue

            if mbi.State & MEM_COMMIT and \
                    mbi.Type & (MEM_IMAGE | MEM_MAPPED | MEM_PRIVATE):
                buf = create_string_buffer(mbi.RegionSize)
                if KERNEL32.ReadProcessMemory(process_handle,
                                              mem,
                                              buf,
                                              mbi.RegionSize,
                                              byref(count)):
                    nf.sock.sendall(buf.raw)
                mem += mbi.RegionSize
            else:
                mem += page_size

        KERNEL32.CloseHandle(process_handle)
        nf.close()

        log.info("Memory dump of process with pid %d completed", self.pid)
        return True<|MERGE_RESOLUTION|>--- conflicted
+++ resolved
@@ -179,15 +179,6 @@
                       "execution aborted", path)
             return False
 
-<<<<<<< HEAD
-        startup_info = STARTUPINFO()
-        startup_info.cb = sizeof(startup_info)
-        # STARTF_USESHOWWINDOW
-        startup_info.dwFlags = 1
-        # SW_SHOWNORMAL
-        startup_info.wShowWindow = 1
-        process_info = PROCESS_INFORMATION()
-=======
         is32bit = self.is32bit(path=path)
 
         if not dll:
@@ -202,7 +193,6 @@
             log.warning("No valid DLL specified to be injected, "
                         "injection aborted.")
             return False
->>>>>>> 4573e666
 
         arguments = "\"" + path + "\" "
         if args:
@@ -337,69 +327,7 @@
 
             Process.first_process = False
 
-<<<<<<< HEAD
-        event_name = "CuckooEvent%d" % self.pid
-        self.event_handle = KERNEL32.CreateEventA(None, False, False, event_name)
-        if not self.event_handle:
-            log.warning("Unable to create notify event..")
-            return False
-
-        if apc or self.suspended:
-            log.debug("Using QueueUserAPC injection.")
-            if not self.h_thread:
-                log.info("No valid thread handle specified for injecting "
-                         "process with pid %d, injection aborted.", self.pid)
-                self.event_handle = None
-                return False
-
-            if not KERNEL32.QueueUserAPC(load_library, self.h_thread, arg):
-                log.error("QueueUserAPC failed when injecting process with "
-                          "pid %d (Error: %s)",
-                          self.pid, get_error_string(KERNEL32.GetLastError()))
-                self.event_handle = None
-                return False
-        else:
-            log.debug("Using CreateRemoteThread injection.")
-            new_thread_id = c_ulong(0)
-            thread_handle = KERNEL32.CreateRemoteThread(self.h_process,
-                                                        None,
-                                                        0,
-                                                        load_library,
-                                                        arg,
-                                                        0,
-                                                        byref(new_thread_id))
-            if not thread_handle:
-                log.error("CreateRemoteThread failed when injecting process "
-                          "with pid %d (Error: %s)",
-                          self.pid, get_error_string(KERNEL32.GetLastError()))
-                KERNEL32.CloseHandle(self.event_handle)
-                self.event_handle = None
-                return False
-            else:
-                KERNEL32.CloseHandle(thread_handle)
-
-        log.info("Successfully injected process with pid %d." % self.pid)
-
-        return True
-
-    def wait(self):
-        ret = True
-
-        if self.event_handle:
-            retval = KERNEL32.WaitForSingleObject(self.event_handle, 10000)
-            if retval == WAIT_TIMEOUT:
-                log.error("Timeout waiting for cuckoomon to initialize in pid %d", self.pid)
-                ret = False
-            else:
-                log.info("Successfully injected process with pid %d", self.pid)
-
-            KERNEL32.CloseHandle(self.event_handle)
-            self.event_handle = None
-
-        return ret
-=======
         return config_path
->>>>>>> 4573e666
 
     def dump_memory(self):
         """Dump process memory.
