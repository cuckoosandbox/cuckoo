# Copyright (C) 2010-2015 Cuckoo Foundation.
# This file is part of Cuckoo Sandbox - http://www.cuckoosandbox.org
# See the file 'docs/LICENSE' for copying permission.

import os
from _winreg import CreateKey, SetValueEx, CloseKey, REG_DWORD, REG_SZ

from lib.api.process import Process
from lib.common.exceptions import CuckooPackageError

class Package(object):
    """Base abstract analysis package."""
    PATHS = []
    REGKEYS = []

    def __init__(self, options={}):
        """@param options: options dict."""
        self.options = options
        self.pids = []

        # Fetch the current working directory, defaults to $TEMP.
        if "curdir" in options:
            self.curdir = os.path.expandvars(options["curdir"])
        else:
            self.curdir = os.getenv("TEMP")

    def set_pids(self, pids):
        """Update list of monitored PIDs in the package context.
        @param pids: list of pids.
        """
        self.pids = pids

    def start(self):
        """Run analysis package.
        @raise NotImplementedError: this method is abstract.
        """
        raise NotImplementedError

    def check(self):
        """Check."""
        return True

    def _enum_paths(self):
        """Enumerate available paths."""
        basepaths = {
            "System32": [
                os.path.join(os.getenv("SystemRoot"), "System32"),
                os.path.join(os.getenv("SystemRoot"), "SysWOW64"),
            ],
            "ProgramFiles": [
                os.getenv("ProgramFiles").replace(" (x86)", ""),
                os.getenv("ProgramFiles(x86)"),
            ],
            "HomeDrive": [
                # os.path.join() doesn't work well if you give it just "C:"
                # so manually append a backslash.
                os.getenv("HomeDrive") + "\\",
            ],
        }

        for path in self.PATHS:
            basedir = path[0]
            for basepath in basepaths.get(basedir, [basedir]):
                if not basepath or not os.path.isdir(basepath):
                    continue

                yield os.path.join(basepath, *path[1:])

    def get_path(self, application):
        """Search for an application in all available paths.
        @param applicaiton: application executable name
        @return: executable path
        """
        for path in self._enum_paths():
            if os.path.isfile(path):
                return path

        raise CuckooPackageError("Unable to find any %s executable." %
                                 application)

    def move_curdir(self, filepath):
        """Move a file to the current working directory so it can be executed
        from there.
        @param filepath: the file to be moved
        @return: the new filepath
        """
        outpath = os.path.join(self.curdir, os.path.basename(filepath))
        os.rename(filepath, outpath)
        return outpath

    def init_regkeys(self, regkeys):
        """Initializes the registry to avoid annoying popups, configure
        settings, etc.
        @param regkeys: the root keys, subkeys, and key/value pairs.
        """
        for rootkey, subkey, values in regkeys:
            key_handle = CreateKey(rootkey, subkey)

            for key, value in values.items():
                if isinstance(value, str):
                    SetValueEx(key_handle, key, 0, REG_SZ, value)
                elif isinstance(value, int):
                    SetValueEx(key_handle, key, 0, REG_DWORD, value)
                elif isinstance(value, dict):
                    self.init_regkeys([
                        [rootkey, "%s\\%s" % (subkey, key), value],
                    ])
                else:
                    raise CuckooPackageError("Invalid value type: %r" % value)

            CloseKey(key_handle)

    def execute(self, path, args, mode=None, maximize=False):
        """Starts an executable for analysis.
        @param path: executable path
        @param args: executable arguments
        @param mode: monitor mode - which functions to instrument
        @param maximize: whether the GUI should start maximized
        @return: process pid
        """
        dll = self.options.get("dll")
        free = self.options.get("free")
<<<<<<< HEAD
        kernel_analysis = self.options.get("kernel_analysis", False)
        if kernel_analysis != False:
            kernel_analysis = True
        suspended = True
        if free:
            suspended = False

        p = Process()
        if not p.execute(path=path, args=args, suspended=suspended, kernel_analysis=kernel_analysis):
            raise CuckooPackageError("Unable to execute the initial process, "
                                     "analysis aborted.")

        if not free and suspended:
            if not kernel_analysis:
                p.inject(dll)
            p.resume()
            p.wait()
            p.close()
        
=======
        source = self.options.get("from")

        # Setup pre-defined registry keys.
        self.init_regkeys(self.REGKEYS)

        p = Process()
        if not p.execute(path=path, args=args, dll=dll, free=free,
                         curdir=self.curdir, source=source, mode=mode,
                         maximize=maximize):
            raise CuckooPackageError("Unable to execute the initial process, "
                                     "analysis aborted.")

>>>>>>> f49175bf
        return p.pid

    def package_files(self):
        """A list of files to upload to host.
        The list should be a list of tuples (<path on guest>, <name of file in package_files folder>).
        (package_files is a folder that will be created in analysis folder).
        """
        return None

    def finish(self):
        """Finish run.
        If specified to do so, this method dumps the memory of
        all running processes.
        """
        if self.options.get("procmemdump"):
            for pid in self.pids:
                p = Process(pid=pid)
                p.dump_memory()

        return True

class Auxiliary(object):
    def __init__(self, options={}, analyzer=None):
        self.options = options
        self.analyzer = analyzer<|MERGE_RESOLUTION|>--- conflicted
+++ resolved
@@ -120,27 +120,6 @@
         """
         dll = self.options.get("dll")
         free = self.options.get("free")
-<<<<<<< HEAD
-        kernel_analysis = self.options.get("kernel_analysis", False)
-        if kernel_analysis != False:
-            kernel_analysis = True
-        suspended = True
-        if free:
-            suspended = False
-
-        p = Process()
-        if not p.execute(path=path, args=args, suspended=suspended, kernel_analysis=kernel_analysis):
-            raise CuckooPackageError("Unable to execute the initial process, "
-                                     "analysis aborted.")
-
-        if not free and suspended:
-            if not kernel_analysis:
-                p.inject(dll)
-            p.resume()
-            p.wait()
-            p.close()
-        
-=======
         source = self.options.get("from")
 
         # Setup pre-defined registry keys.
@@ -153,7 +132,6 @@
             raise CuckooPackageError("Unable to execute the initial process, "
                                      "analysis aborted.")
 
->>>>>>> f49175bf
         return p.pid
 
     def package_files(self):
