--- conflicted
+++ resolved
@@ -9,7 +9,7 @@
 from base64 import b64encode
 
 from cuckoo.common.abstracts import Report
-from cuckoo.common.exceptions import CuckooProcessingError
+from cuckoo.common.exceptions import CuckooReportError
 from cuckoo.common.whitelist import (
     is_whitelisted_mispdomain, is_whitelisted_mispip, is_whitelisted_mispurl,
     is_whitelisted_misphash
@@ -84,15 +84,15 @@
         for entry in results.get("screenshots", []):
             filepath = entry.get("path")
             filename = os.path.basename(filepath)
-            with open(filepath, "rb") as f:
-                # .decode("utf-8") in order to avoid the b"" format
-                img_data = b64encode(f.read()).decode("utf-8")
+            with open(filepath, 'rb') as f:
+                # .decode('utf-8') in order to avoid the b'' format
+                img_data = b64encode(f.read()).decode('utf-8')
 
             report.add_attribute("sandbox-file", value=filename,
-                                 data=img_data, type="attachment",
+                                 data=img_data, type='attachment',
                                  category="External analysis")
 
-        self.misp.add_object(event["Event"]["id"], report)
+        self.misp.add_object(event['Event']['id'], report)
 
     def dropped_files(self, results, event):
         """
@@ -234,7 +234,7 @@
             return
 
         if not url or not apikey:
-            raise CuckooProcessingError(
+            raise CuckooReportError(
                 "Please configure the URL and API key for your MISP "
                 "instance."
             )
@@ -266,17 +266,14 @@
 
         if upload_sample:
             target = results.get("target", {})
-            if target.get("category") == "file" and target.get("file"):
+            f = target.get("file", {})
+            if target.get("category") == "file" and f:
                 self.misp.upload_sample(
-                    filename=os.path.basename(self.task["target"]),
-                    filepath_or_bytes=self.task["target"],
+                    filename=os.path.basename(f["name"]),
+                    filepath_or_bytes=f["path"],
                     event_id=event["Event"]["id"],
-<<<<<<< HEAD
-                    category="External analysis",
+                    category="Payload delivery",
                     comment="Sample run",
-=======
-                    category="Payload delivery",
->>>>>>> c083836b
                 )
 
         self.signature(results, event)
