--- conflicted
+++ resolved
@@ -17,27 +17,7 @@
                     <tbody>
                         <tr>
                             <td>Version</td>
-<<<<<<< HEAD
                             <td>{{ report.version }}</td>
-                        </tr>
-                        <tr>
-                            <td>Last update</td>
-                            <td>14-03-2017</td>
-                        </tr>
-                        <tr>
-                            <td>Health</td>
-                            <td>OK</td>
-                        </tr>
-                        <tr>
-                            <td>Running</td>
-                            <td>YES</td>
-                        </tr>
-                        <tr>
-                            <td>Status</td>
-                            <td>IDLE</td>
-=======
-                            <td>2.0.0</td>
->>>>>>> 36b3402e
                         </tr>
                     </tbody>
                 </table>
@@ -53,15 +33,11 @@
             </header>
             <section class="dashboard-module__body">
                 <table class="simple">
-<<<<<<< HEAD
-                    <tbody>
-=======
                     <tbody data-populate="statistics">
                         <tr>
                             <td></td>
                             <td></td>
                         </tr>
->>>>>>> 36b3402e
                     </tbody>
                 </table>
             </section>
