{% extends "base.html" %}
{% load staticfiles %}
{% load analysis_tags %}
{% block content %}

<<<<<<< HEAD
    <div class="row">
        {% include "analysis/pages/sidebar.html" %}
        <div class="col-md-10">
            <div class="row">
                <div class="col-md-8">

                    {% if report.analysis.debug.errors %}
                        {% include "analysis/pages/summary/_errors.html" %}
                    {% endif %}
                    
                    {% if report.analysis.info.category == "file" and report.analysis.target %}
                        {% include "analysis/pages/summary/_file.html" %}
                    {% elif report.analysis.info.category == "url" %}
                        {% include "analysis/pages/summary/_url.html" %}
                    {% endif %}
=======
    <div class="flex-nav">
        {% include "analysis/pages/nav-sidebar.html" %}
        <section class="flex-nav__body cuckoo-analysis">

            <!-- common analysis page header -->
            <header class="page-header cuckoo-analysis__header">
                <h2><i class="fa fa-home"></i> Summary </h2>
                <div class="header-right">
                    <span class="file-name"><i class="fa fa-file-o"></i> {{ report.analysis.target.file.name }}</span>
>>>>>>> bae8e0d6
                </div>
            </header>
            
            <!-- snaps back to default bootstrap layout inside flex frame -->            
            <div class="container-fluid">

                <!-- this row breaks into 2 sides -->
                <div class="row">
                    <div class="col-md-8">

                        {% if report.analysis.debug.errors %}
                            {% include "analysis/pages/summary/_errors.html" %}
                        {% endif %}
                        
                        {% if report.analysis.info.category == "file" and report.analysis.target %}
                            {% include "analysis/pages/summary/_file.html" %}
                        {% elif report.analysis.info.category == "url" %}
                            {% include "analysis/pages/summary/_url.html" %}
                        {% endif %}

                    </div>
                    <div class="col-md-4">
                        <h4><span class="glyphicon glyphicon-fire" aria-hidden="true"></span> Score</h4>
                        {% if analysis.info.score < 1 %}
                            <div class="alert alert-success">
                                This {{ report.analysis.info.category }} appears fairly benign with a score of
                                <strong>{{ report.analysis.info.score }} out of 10.</strong>
                            </div>
                        {% elif analysis.info.score < 2 %}
                            <div class="alert alert-info">
                                <p>This {{ report.analysis.info.category }} shows some signs of potential malicious
                                    behavior.</p>
                                <p>The score of this {{ report.analysis.info.category }} is
                                    <strong>{{ report.analysis.info.score }} out of 10.</strong></p>
                            </div>
                        {% elif analysis.info.score < 5 %}
                            <div class="alert alert-warning">
                                This {{ report.analysis.info.category }} shows numerous signs of malicious behavior.
                                <br/><br/>
                                The score of this {{ report.analysis.info.category }} is
                                <strong>{{ report.analysis.info.score }} out of 10.</strong>
                            </div>
                        {% else %}
                            <div class="alert alert-danger">
                                <p>This {{ report.analysis.info.category }} is <b>very suspicious</b>, with a score of
                                    <strong>{{ report.analysis.info.score }} out of 10!</strong></p>
                            </div>
                        {% endif %}

                        <p style="font-size: 11px;">
                            <b>Please notice</b>: The scoring system is currently still in development and should be
                            considered an <b><i>alpha</i></b> feature.
                        </p>

                        <hr>

                        <h4><span class="glyphicon glyphicon-send" aria-hidden="true"></span> Feedback</h4>

                        <p style="font-size: 11px;">
                            {% if report.analysis.feedback %}
                                Feedback sent on <b>{{ report.analysis.feedback.date }}</b> Thanks!
                            {% else %}
                                Expecting different results? Send us this analysis and we will inspect it. <a data-toggle="modal" data-target="#modal_feedback" href="#">Click here</a>
                            {% endif %}
                        </p>
                    </div>
                </div>

                <!-- full page width items -->
                <div class="row">
                    <div class="col-md-12">{% include "analysis/pages/summary/_info.html" %}</div>
                    <div class="col-md-12">{% include "analysis/pages/summary/_signatures.html" %}</div>
                    <div class="col-md-12">{% include "analysis/pages/summary/_screenshots.html" %}</div>
                    <div class="clearfix">
                        <div class="col-xs-8">{% include "analysis/pages/network/_dns.html" %}</div>
                        <div class="col-xs-4">{% include "analysis/pages/network/_hosts.html" %}</div>
                        <script>
                            $(document).ready(function () {
                                setTimeout(function () {
                                    ["network_hosts", "network_dns"].forEach(function (x) {
                                        $('#' + x).DataTable({
                                            responsive: true,
                                            "lengthMenu": [[10, 25, 50, -1], [10, 25, 50, "All"]],
                                            "pageLength": 10,
                                            "language": {
                                                "lengthMenu": "Show _MENU_ results",
                                                "zeroRecords": "No results",
                                                "info": "_PAGE_/_PAGES_"
                                            }
                                        });
                                    });
                                }, 200);
                            });
                        </script>
                    </div>
                    <div class="col-md-12">{% include "analysis/pages/summary/_summary.html" %}</div>
                </div>

            </div>
        </section>

    </div>
    
{% endblock %}<|MERGE_RESOLUTION|>--- conflicted
+++ resolved
@@ -3,23 +3,6 @@
 {% load analysis_tags %}
 {% block content %}
 
-<<<<<<< HEAD
-    <div class="row">
-        {% include "analysis/pages/sidebar.html" %}
-        <div class="col-md-10">
-            <div class="row">
-                <div class="col-md-8">
-
-                    {% if report.analysis.debug.errors %}
-                        {% include "analysis/pages/summary/_errors.html" %}
-                    {% endif %}
-                    
-                    {% if report.analysis.info.category == "file" and report.analysis.target %}
-                        {% include "analysis/pages/summary/_file.html" %}
-                    {% elif report.analysis.info.category == "url" %}
-                        {% include "analysis/pages/summary/_url.html" %}
-                    {% endif %}
-=======
     <div class="flex-nav">
         {% include "analysis/pages/nav-sidebar.html" %}
         <section class="flex-nav__body cuckoo-analysis">
@@ -29,7 +12,6 @@
                 <h2><i class="fa fa-home"></i> Summary </h2>
                 <div class="header-right">
                     <span class="file-name"><i class="fa fa-file-o"></i> {{ report.analysis.target.file.name }}</span>
->>>>>>> bae8e0d6
                 </div>
             </header>
             
