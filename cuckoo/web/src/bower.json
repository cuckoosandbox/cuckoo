--- conflicted
+++ resolved
@@ -21,14 +21,11 @@
     "string": "stringjs#^3.3.3",
     "moment": "^2.17.1",
     "chart.js": "^2.5.0",
-<<<<<<< HEAD
     "bootstrap": "^3.3.7",
     "js-cookie": "^2.1.4",
     "datatables": "^1.10.13",
     "highlight": "^9.10.0",
-    "lightbox2": "lightbox#^2.9.0"
-=======
+    "lightbox2": "lightbox#^2.9.0",
     "jquery-ui": "^1.12.1"
->>>>>>> 36b3402e
   }
 }