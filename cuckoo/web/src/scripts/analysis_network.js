--- conflicted
+++ resolved
@@ -335,11 +335,8 @@
 
     	// this will later be replaced by the ajax call getting the content
 
-<<<<<<< HEAD
-=======
     if(!task_id) return;
 
->>>>>>> 2494f107
         CuckooWeb.api_post("/analysis/api/task/network_http_data/", {
             "task_id": window.task_id,
             "protocol": _this.protocol,
