# Copyright (C) 2012-2013 Claudio Guarnieri.
# Copyright (C) 2014-2017 Cuckoo Foundation.
# This file is part of Cuckoo Sandbox - http://www.cuckoosandbox.org
# See the file 'docs/LICENSE' for copying permission.

import logging
import os
import re
import time

import xml.etree.ElementTree as ET

from cuckoo.common.config import Config
from cuckoo.common.exceptions import CuckooCriticalError
from cuckoo.common.exceptions import CuckooMachineError
from cuckoo.common.exceptions import CuckooOperationalError
from cuckoo.common.exceptions import CuckooReportError
from cuckoo.common.exceptions import CuckooDependencyError
from cuckoo.common.files import Folders
from cuckoo.common.objects import Dictionary
from cuckoo.core.database import Database
from cuckoo.misc import cwd

try:
    import libvirt
    HAVE_LIBVIRT = True
except ImportError:
    HAVE_LIBVIRT = False

log = logging.getLogger(__name__)

class Auxiliary(object):
    """Base abstract class for auxiliary modules."""

    def __init__(self):
        self.task = None
        self.machine = None
        self.guest_manager = None
        self.options = None

    @classmethod
    def init_once(cls):
        pass

    def set_task(self, task):
        self.task = task

    def set_machine(self, machine):
        self.machine = machine

    def set_guest_manager(self, guest_manager):
        self.guest_manager = guest_manager

    def set_options(self, options):
        self.options = options

    def start(self):
        raise NotImplementedError

    def stop(self):
        raise NotImplementedError

class Machinery(object):
    """Base abstract class for machinery modules."""

    # Default label used in machinery configuration file to supply virtual
    # machine name/label/vmx path. Override it if you dubbed it in another
    # way.
    LABEL = "label"

    def __init__(self):
        self.module_name = ""
        self.options = None
        self.options_globals = Config()
        # Database pointer.
        self.db = Database()

        # Machine table is cleaned to be filled from configuration file
        # at each start.
        self.db.clean_machines()

    @classmethod
    def init_once(cls):
        pass

    def pcap_path(self, task_id):
        """Returns the .pcap path for this task id."""
        return cwd("storage", "analyses", "%s" % task_id, "dump.pcap")

    def set_options(self, options):
        """Set machine manager options.
        @param options: machine manager options dict.
        """
        self.options = options

    def initialize(self, module_name):
        """Read, load, and verify machines configuration.
        @param module_name: module name.
        """
        # Load.
        self._initialize(module_name)

        # Run initialization checks.
        self._initialize_check()

    def _get_resultserver_port(self):
        """Returns the ResultServer port."""
        # Avoid import recursion issues by importing ResultServer here.
        from cuckoo.core.resultserver import ResultServer
        return ResultServer().port

    def _initialize(self, module_name):
        """Read configuration.
        @param module_name: module name.
        """
        self.module_name = module_name
        mmanager_opts = self.options.get(module_name)

        for machine_id in mmanager_opts["machines"]:
            try:
                machine_opts = self.options.get(machine_id)
                machine = Dictionary()
                machine.id = machine_id
                machine.label = machine_opts[self.LABEL]
                machine.platform = machine_opts["platform"]
                machine.options = machine_opts.get("options", "")
                machine.tags = machine_opts.get("tags")
                machine.ip = machine_opts["ip"]

                # If configured, use specific network interface for this
                # machine, else use the default value.
                if machine_opts.get("interface"):
                    machine.interface = machine_opts["interface"]
                else:
                    machine.interface = mmanager_opts.get("interface")

                # If configured, use specific snapshot name, else leave it
                # empty and use default behaviour.
                machine.snapshot = machine_opts.get("snapshot")

                # If configured, use specific resultserver IP and port,
                # else use the default value.
                opt_resultserver = self.options_globals.resultserver

                # the resultserver port might have been dynamically changed
                #  -> get the current one from the resultserver singleton
                opt_resultserver.port = self._get_resultserver_port()

                ip = machine_opts.get("resultserver_ip", opt_resultserver.ip)
                port = machine_opts.get("resultserver_port", opt_resultserver.port)

                machine.resultserver_ip = ip
                machine.resultserver_port = port

                # Strip parameters.
                for key, value in machine.items():
                    if value and isinstance(value, basestring):
                        machine[key] = value.strip()

                self.db.add_machine(name=machine.id,
                                    label=machine.label,
                                    ip=machine.ip,
                                    platform=machine.platform,
                                    options=machine.options,
                                    tags=machine.tags,
                                    interface=machine.interface,
                                    snapshot=machine.snapshot,
                                    resultserver_ip=ip,
                                    resultserver_port=port)
            except (AttributeError, CuckooOperationalError) as e:
                log.warning("Configuration details about machine %s "
                            "are missing: %s", machine_id, e)
                continue

    def _initialize_check(self):
        """Runs checks against virtualization software when a machine manager
        is initialized.
        @note: in machine manager modules you may override or superclass
               his method.
        @raise CuckooMachineError: if a misconfiguration or a unkown vm state
                                   is found.
        """
        try:
            configured_vms = self._list()
        except NotImplementedError:
            return

        for machine in self.machines():
            # If this machine is already in the "correct" state, then we
            # go on to the next machine.
            if machine.label in configured_vms and \
                    self._status(machine.label) in [self.POWEROFF, self.ABORTED]:
                continue

            # This machine is currently not in its correct state, we're going
            # to try to shut it down. If that works, then the machine is fine.
            try:
                self.stop(machine.label)
            except CuckooMachineError as e:
                msg = "Please update your configuration. Unable to shut " \
                      "'{0}' down or find the machine in its proper state:" \
                      " {1}".format(machine.label, e)
                raise CuckooCriticalError(msg)

        if not self.options_globals.timeouts.vm_state:
            raise CuckooCriticalError("Virtual machine state change timeout "
                                      "setting not found, please add it to "
                                      "the config file.")

    def machines(self):
        """List virtual machines.
        @return: virtual machines list
        """
        return self.db.list_machines()

    def availables(self):
        """How many machines are free.
        @return: free machines count.
        """
        return self.db.count_machines_available()

    def acquire(self, machine_id=None, platform=None, tags=None):
        """Acquire a machine to start analysis.
        @param machine_id: machine ID.
        @param platform: machine platform.
        @param tags: machine tags
        @return: machine or None.
        """
        if machine_id:
            return self.db.lock_machine(label=machine_id)
        elif platform:
            return self.db.lock_machine(platform=platform, tags=tags)
        else:
            return self.db.lock_machine(tags=tags)

    def release(self, label=None):
        """Release a machine.
        @param label: machine name.
        """
        self.db.unlock_machine(label)

    def running(self):
        """Returns running virtual machines.
        @return: running virtual machines list.
        """
        return self.db.list_machines(locked=True)

    def shutdown(self):
        """Shutdown the machine manager. Kills all alive machines.
        @raise CuckooMachineError: if unable to stop machine.
        """
        if len(self.running()) > 0:
            log.info("Still %s guests alive. Shutting down...",
                     len(self.running()))
            for machine in self.running():
                try:
                    self.stop(machine.label)
                except CuckooMachineError as e:
                    log.warning("Unable to shutdown machine %s, please check "
                                "manually. Error: %s", machine.label, e)

    def set_status(self, label, status):
        """Set status for a virtual machine.
        @param label: virtual machine label
        @param status: new virtual machine status
        """
        self.db.set_machine_status(label, status)

    def start(self, label, task):
        """Start a machine.
        @param label: machine name.
        @param task: task object.
        @raise NotImplementedError: this method is abstract.
        """
        raise NotImplementedError

    def stop(self, label=None):
        """Stop a machine.
        @param label: machine name.
        @raise NotImplementedError: this method is abstract.
        """
        raise NotImplementedError

    def _list(self):
        """Lists virtual machines configured.
        @raise NotImplementedError: this method is abstract.
        """
        raise NotImplementedError

    def dump_memory(self, label, path):
        """Takes a memory dump of a machine.
        @param path: path to where to store the memory dump.
        """
        raise NotImplementedError

    def _wait_status(self, label, *states):
        """Waits for a vm status.
        @param label: virtual machine name.
        @param state: virtual machine status, accepts multiple states as list.
        @raise CuckooMachineError: if default waiting timeout expire.
        """
        # This block was originally suggested by Loic Jaquemet.
        waitme = 0
        try:
            current = self._status(label)
        except NameError:
            return

        while current not in states:
            log.debug("Waiting %i cuckooseconds for machine %s to switch "
                      "to status %s", waitme, label, states)
            if waitme > int(self.options_globals.timeouts.vm_state):
                raise CuckooMachineError(
                    "Timeout hit while for machine %s to change status" % label
                )

            time.sleep(1)
            waitme += 1
            current = self._status(label)

class LibVirtMachinery(Machinery):
    """Libvirt based machine manager.

    If you want to write a custom module for a virtualization software
    supported by libvirt you have just to inherit this machine manager and
    change the connection string.
    """

    # VM states.
    RUNNING = "running"
    PAUSED = "paused"
    POWEROFF = "poweroff"
    ERROR = "machete"
    ABORTED = "abort"

    def __init__(self):
        if not HAVE_LIBVIRT:
            raise CuckooDependencyError("Unable to import libvirt")

        super(LibVirtMachinery, self).__init__()

    def initialize(self, module):
        """Initialize machine manager module. Override default to set proper
        connection string.
        @param module:  machine manager module
        """
        super(LibVirtMachinery, self).initialize(module)

    def _initialize_check(self):
        """Runs all checks when a machine manager is initialized.
        @raise CuckooMachineError: if libvirt version is not supported.
        """
        # Version checks.
        if not self._version_check():
            raise CuckooMachineError("Libvirt version is not supported, "
                                     "please get an updated version")

        # Preload VMs
        self.vms = self._fetch_machines()

        # Base checks. Also attempts to shutdown any machines which are
        # currently still active.
        super(LibVirtMachinery, self)._initialize_check()

    def start(self, label, task):
        """Starts a virtual machine.
        @param label: virtual machine name.
        @param task: task object.
        @raise CuckooMachineError: if unable to start virtual machine.
        """
        log.debug("Starting machine %s", label)

        if self._status(label) != self.POWEROFF:
            msg = "Trying to start a virtual machine that has not " \
                  "been turned off {0}".format(label)
            raise CuckooMachineError(msg)

        conn = self._connect()

        vm_info = self.db.view_machine_by_label(label)

        snapshot_list = self.vms[label].snapshotListNames(flags=0)

        # If a snapshot is configured try to use it.
        if vm_info.snapshot and vm_info.snapshot in snapshot_list:
            # Revert to desired snapshot, if it exists.
            log.debug("Using snapshot {0} for virtual machine "
                      "{1}".format(vm_info.snapshot, label))
            try:
                vm = self.vms[label]
                snapshot = vm.snapshotLookupByName(vm_info.snapshot, flags=0)
                self.vms[label].revertToSnapshot(snapshot, flags=0)
            except libvirt.libvirtError:
                msg = "Unable to restore snapshot {0} on " \
                      "virtual machine {1}".format(vm_info.snapshot, label)
                raise CuckooMachineError(msg)
            finally:
                self._disconnect(conn)
        elif self._get_snapshot(label):
            snapshot = self._get_snapshot(label)
            log.debug("Using snapshot {0} for virtual machine "
                      "{1}".format(snapshot.getName(), label))
            try:
                self.vms[label].revertToSnapshot(snapshot, flags=0)
            except libvirt.libvirtError:
                raise CuckooMachineError("Unable to restore snapshot on "
                                         "virtual machine {0}".format(label))
            finally:
                self._disconnect(conn)
        else:
            self._disconnect(conn)
            raise CuckooMachineError("No snapshot found for virtual machine "
                                     "{0}".format(label))

        # Check state.
        self._wait_status(label, self.RUNNING)

    def stop(self, label):
        """Stops a virtual machine. Kill them all.
        @param label: virtual machine name.
        @raise CuckooMachineError: if unable to stop virtual machine.
        """
        log.debug("Stopping machine %s", label)

        if self._status(label) == self.POWEROFF:
            raise CuckooMachineError("Trying to stop an already stopped "
                                     "machine {0}".format(label))

        # Force virtual machine shutdown.
        conn = self._connect()
        try:
            if not self.vms[label].isActive():
                log.debug("Trying to stop an already stopped machine %s. "
                          "Skip", label)
            else:
                self.vms[label].destroy()  # Machete's way!
        except libvirt.libvirtError as e:
            raise CuckooMachineError("Error stopping virtual machine "
                                     "{0}: {1}".format(label, e))
        finally:
            self._disconnect(conn)
        # Check state.
        self._wait_status(label, self.POWEROFF)

    def shutdown(self):
        """Override shutdown to free libvirt handlers - they print errors."""
        super(LibVirtMachinery, self).shutdown()

        # Free handlers.
        self.vms = None

    def dump_memory(self, label, path):
        """Takes a memory dump.
        @param path: path to where to store the memory dump.
        """
        log.debug("Dumping memory for machine %s", label)

        conn = self._connect()
        try:
            # Resolve permission issue as libvirt creates the file as
            # root/root in mode 0600, preventing us from reading it. This
            # supposedly still doesn't allow us to remove it, though..
            open(path, "wb").close()
            self.vms[label].coreDump(path, flags=libvirt.VIR_DUMP_MEMORY_ONLY)
        except libvirt.libvirtError as e:
            raise CuckooMachineError("Error dumping memory virtual machine "
                                     "{0}: {1}".format(label, e))
        finally:
            self._disconnect(conn)

    def _status(self, label):
        """Gets current status of a vm.
        @param label: virtual machine name.
        @return: status string.
        """
        log.debug("Getting status for %s", label)

        # Stetes mapping of python-libvirt.
        # virDomainState
        # VIR_DOMAIN_NOSTATE = 0
        # VIR_DOMAIN_RUNNING = 1
        # VIR_DOMAIN_BLOCKED = 2
        # VIR_DOMAIN_PAUSED = 3
        # VIR_DOMAIN_SHUTDOWN = 4
        # VIR_DOMAIN_SHUTOFF = 5
        # VIR_DOMAIN_CRASHED = 6
        # VIR_DOMAIN_PMSUSPENDED = 7

        conn = self._connect()
        try:
            state = self.vms[label].state(flags=0)
        except libvirt.libvirtError as e:
            raise CuckooMachineError("Error getting status for virtual "
                                     "machine {0}: {1}".format(label, e))
        finally:
            self._disconnect(conn)

        if state:
            if state[0] == 1:
                status = self.RUNNING
            elif state[0] == 3:
                status = self.PAUSED
            elif state[0] == 4 or state[0] == 5:
                status = self.POWEROFF
            else:
                status = self.ERROR

        # Report back status.
        if status:
            self.set_status(label, status)
            return status
        else:
            raise CuckooMachineError("Unable to get status for "
                                     "{0}".format(label))

    def _connect(self):
        """Connects to libvirt subsystem.
        @raise CuckooMachineError: when unable to connect to libvirt.
        """
        # Check if a connection string is available.
        if not self.dsn:
            raise CuckooMachineError("You must provide a proper "
                                     "connection string")

        try:
            return libvirt.open(self.dsn)
        except libvirt.libvirtError:
            raise CuckooMachineError("Cannot connect to libvirt")

    def _disconnect(self, conn):
        """Disconnects to libvirt subsystem.
        @raise CuckooMachineError: if cannot disconnect from libvirt.
        """
        try:
            conn.close()
        except libvirt.libvirtError:
            raise CuckooMachineError("Cannot disconnect from libvirt")

    def _fetch_machines(self):
        """Fetch machines handlers.
        @return: dict with machine label as key and handle as value.
        """
        vms = {}
        for vm in self.machines():
            vms[vm.label] = self._lookup(vm.label)
        return vms

    def _lookup(self, label):
        """Search for a virtual machine.
        @param conn: libvirt connection handle.
        @param label: virtual machine name.
        @raise CuckooMachineError: if virtual machine is not found.
        """
        conn = self._connect()
        try:
            vm = conn.lookupByName(label)
        except libvirt.libvirtError:
                raise CuckooMachineError("Cannot find machine "
                                         "{0}".format(label))
        finally:
            self._disconnect(conn)
        return vm

    def _list(self):
        """List available virtual machines.
        @raise CuckooMachineError: if unable to list virtual machines.
        """
        conn = self._connect()
        try:
            names = conn.listDefinedDomains()
        except libvirt.libvirtError:
            raise CuckooMachineError("Cannot list domains")
        finally:
            self._disconnect(conn)
        return names

    def _version_check(self):
        """Check if libvirt release supports snapshots.
        @return: True or false.
        """
        if libvirt.getVersion() >= 8000:
            return True
        else:
            return False

    def _get_snapshot(self, label):
        """Get current snapshot for virtual machine
        @param label: virtual machine name
        @return None or current snapshot
        @raise CuckooMachineError: if cannot find current snapshot or
                                   when there are too many snapshots available
        """
        def _extract_creation_time(node):
            """Extracts creation time from a KVM vm config file.
            @param node: config file node
            @return: extracted creation time
            """
            xml = ET.fromstring(node.getXMLDesc(flags=0))
            return xml.findtext("./creationTime")

        snapshot = None
        conn = self._connect()
        try:
            vm = self.vms[label]

            # Try to get the currrent snapshot, otherwise fallback on the latest
            # from config file.
            if vm.hasCurrentSnapshot(flags=0):
                snapshot = vm.snapshotCurrent(flags=0)
            else:
                log.debug("No current snapshot, using latest snapshot")

                # No current snapshot, try to get the last one from config file.
                snapshot = sorted(vm.listAllSnapshots(flags=0),
                                  key=_extract_creation_time,
                                  reverse=True)[0]
        except libvirt.libvirtError:
            raise CuckooMachineError("Unable to get snapshot for "
                                     "virtual machine {0}".format(label))
        finally:
            self._disconnect(conn)

        return snapshot

class Processing(object):
    """Base abstract class for processing module."""
    order = 1
    enabled = True

    def __init__(self):
        self.analysis_path = ""
        self.baseline_path = ""
        self.logs_path = ""
        self.task = None
        self.options = None
        self.results = {}

    @classmethod
    def init_once(cls):
        pass

    def set_options(self, options):
        """Set report options.
        @param options: report options dict.
        """
        self.options = options

    def set_task(self, task):
        """Add task information.
        @param task: task dictionary.
        """
        self.task = task

    def set_baseline(self, baseline_path):
        """Set the path to the baseline directory."""
        self.baseline_path = baseline_path

    def set_path(self, analysis_path):
        """Set paths.
        @param analysis_path: analysis folder path.
        """
        self.analysis_path = analysis_path
        self.log_path = os.path.join(self.analysis_path, "analysis.log")
        self.cuckoolog_path = os.path.join(self.analysis_path, "cuckoo.log")
        self.file_path = os.path.realpath(os.path.join(self.analysis_path,
                                                       "binary"))
        self.dropped_path = os.path.join(self.analysis_path, "files")
        self.dropped_meta_path = os.path.join(self.analysis_path, "files.json")
        self.package_files = os.path.join(self.analysis_path, "package_files")
        self.buffer_path = os.path.join(self.analysis_path, "buffer")
        self.logs_path = os.path.join(self.analysis_path, "logs")
        self.shots_path = os.path.join(self.analysis_path, "shots")
        self.pcap_path = os.path.join(self.analysis_path, "dump.pcap")
        self.pmemory_path = os.path.join(self.analysis_path, "memory")
        self.memory_path = os.path.join(self.analysis_path, "memory.dmp")
        self.mitmout_path = os.path.join(self.analysis_path, "mitm.log")
        self.mitmerr_path = os.path.join(self.analysis_path, "mitm.err")
        self.tlsmaster_path = os.path.join(self.analysis_path, "tlsmaster.txt")
        self.suricata_path = os.path.join(self.analysis_path, "suricata")
        self.network_path = os.path.join(self.analysis_path, "network")
        self.taskinfo_path = os.path.join(self.analysis_path, "task.json")

    def set_results(self, results):
        """Set the results - the fat dictionary."""
        self.results = results

    def run(self):
        """Start processing.
        @raise NotImplementedError: this method is abstract.
        """
        raise NotImplementedError

class Signature(object):
    """Base class for Cuckoo signatures."""
    name = ""
    description = ""
    severity = 1
    order = 1
    categories = []
    families = []
    authors = []
    references = []
    platform = None
    alert = False
    enabled = True
    minimum = None
    maximum = None

    _bundles = {
        'document': ['doc', 'ppt', 'xsl', 'pdf'],
        'executable': ['applet', 'bin', 'cpl', 'exe', 'dll',
                       'jar', 'msi', 'ps1', 'python', 'vbs',
                       'wsf'],
        'browser': ['js', 'url', 'ie']
    }

    weights = {
        'document': 2.0,
        'executable': 1.0,
        'browser': 1.5
    }


    # Maximum amount of marks to record.
    markcount = 50

    # Basic filters to reduce the amount of events sent to this signature.
    filter_apinames = []
    filter_categories = []

    # If no on_call() handler is present and this field has been set, then
    # dispatch on a per-API basis to the accompanying API. That is, rather
    # than calling the generic on_call(), call, e.g., on_call_CreateFile().
    on_call_dispatch = False

    def __init__(self, caller):
        """
        @param caller: calling object. Stores results in caller.results
        """
        self.marks = []
        self.matched = False
        self._caller = caller

        # These are set by the caller, they represent the process identifier
        # and call index respectively.
        self.pid = None
        self.cid = None
        self.call = None

<<<<<<< HEAD
    @staticmethod
    def context_from_package(package):
        for context, packages in Signature._bundles.iteritems():
            if package in packages:
                return context
        return None
=======
    @classmethod
    def init_once(cls):
        pass
>>>>>>> e8856e67

    def _check_value(self, pattern, subject, regex=False, all=False):
        """Checks a pattern against a given subject.
        @param pattern: string or expression to check for.
        @param subject: target of the check.
        @param regex: boolean representing if the pattern is a regular
                      expression or not and therefore should be compiled.
        @return: boolean with the result of the check.
        """
        ret = set()
        if regex:
            exp = re.compile(pattern, re.IGNORECASE)
            if isinstance(subject, list):
                for item in subject:
                    if exp.match(item):
                        ret.add(item)
            else:
                if exp.match(subject):
                    ret.add(subject)
        else:
            if isinstance(subject, list):
                for item in subject:
                    if item.lower() == pattern.lower():
                        ret.add(item)
            else:
                if subject == pattern:
                    ret.add(subject)

        # Return all elements.
        if all:
            return list(ret)
        # Return only the first element, if available. Otherwise return None.
        elif ret:
            return ret.pop()

    def get_results(self, key=None, default=None):
        if key:
            return self._caller.results.get(key, default)

        return self._caller.results

    def get_processes(self, name=None):
        """Get a list of processes.

        @param name: If set only return processes with that name.
        @return: List of processes or empty list
        """
        for item in self.get_results("behavior", {}).get("processes", []):
            if name is None or item["process_name"] == name:
                yield item

    def get_process_by_pid(self, pid=None):
        """Get a process by its process identifier.

        @param pid: pid to search for.
        @return: process.
        """
        for item in self.get_results("behavior", {}).get("processes", []):
            if item["pid"] == pid:
                return item

    def get_summary(self, key=None, default=[]):
        """Get one or all values related to the global summary."""
        summary = self.get_results("behavior", {}).get("summary", {})
        return summary.get(key, default) if key else summary

    def get_summary_generic(self, pid, actions):
        """Get generic info from summary.

        @param pid: pid of the process. None for all
        @param actions: A list of actions to get
        """
        ret = []
        for process in self.get_results("behavior", {}).get("generic", []):
            if pid is not None and process["pid"] != pid:
                continue

            for action in actions:
                if action in process["summary"]:
                    ret += process["summary"][action]
        return ret

    def get_files(self, pid=None, actions=None):
        """Get files read, queried, or written to optionally by a
        specific process.

        @param pid: the process or None for all
        @param actions: actions to search for. None is all
        @return: yields files

        """
        if actions is None:
            actions = [
                "file_opened", "file_written",
                "file_read", "file_deleted",
                "file_exists", "file_failed",
            ]

        return self.get_summary_generic(pid, actions)

    def get_dll_loaded(self, pid=None):
        """Get DLLs loaded by a specific process.

        @param pid: the process or None for all
        @return: yields DLLs loaded

        """
        return self.get_summary_generic(pid, ["dll_loaded"])

    def get_keys(self, pid=None, actions=None):
        """Get registry keys.

        @param pid: The pid to look in or None for all.
        @param actions: the actions as a list.
        @return: yields registry keys

        """
        if actions is None:
            actions = [
                "regkey_opened", "regkey_written",
                "regkey_read", "regkey_deleted",
            ]

        return self.get_summary_generic(pid, actions)

    def check_file(self, pattern, regex=False, actions=None, pid=None,
                   all=False):
        """Checks for a file being opened.
        @param pattern: string or expression to check for.
        @param regex: boolean representing if the pattern is a regular
                      expression or not and therefore should be compiled.
        @param actions: a list of key actions to use.
        @param pid: The process id to check. If it is set to None, all
                    processes will be checked.
        @return: boolean with the result of the check.
        """
        if actions is None:
            actions = [
                "file_opened", "file_written",
                "file_read", "file_deleted",
                "file_exists", "file_failed",
            ]

        return self._check_value(pattern=pattern,
                                 subject=self.get_files(pid, actions),
                                 regex=regex,
                                 all=all)

    def check_dll_loaded(self, pattern, regex=False, actions=None, pid=None,
                         all=False):
        """Checks for DLLs being loaded.
        @param pattern: string or expression to check for.
        @param regex: boolean representing if the pattern is a regular
                      expression or not and therefore should be compiled.
        @param pid: The process id to check. If it is set to None, all
                    processes will be checked.
        @return: boolean with the result of the check.
        """
        return self._check_value(pattern=pattern,
                                 subject=self.get_dll_loaded(pid),
                                 regex=regex,
                                 all=all)

    def check_key(self, pattern, regex=False, actions=None, pid=None,
                  all=False):
        """Checks for a registry key being accessed.
        @param pattern: string or expression to check for.
        @param regex: boolean representing if the pattern is a regular
                      expression or not and therefore should be compiled.
        @param actions: a list of key actions to use.
        @param pid: The process id to check. If it is set to None, all
                    processes will be checked.
        @return: boolean with the result of the check.
        """
        if actions is None:
            actions = [
                "regkey_written", "regkey_opened",
                "regkey_read", "regkey_deleted",
            ]

        return self._check_value(pattern=pattern,
                                 subject=self.get_keys(pid, actions),
                                 regex=regex,
                                 all=all)

    def get_mutexes(self, pid=None):
        """
        @param pid: Pid to filter for
        @return:List of mutexes
        """
        return self.get_summary_generic(pid, ["mutex"])

    def check_mutex(self, pattern, regex=False, all=False):
        """Checks for a mutex being opened.
        @param pattern: string or expression to check for.
        @param regex: boolean representing if the pattern is a regular
                      expression or not and therefore should be compiled.
        @return: boolean with the result of the check.
        """
        return self._check_value(pattern=pattern,
                                 subject=self.get_mutexes(),
                                 regex=regex,
                                 all=all)

    def get_command_lines(self):
        """Retrieves all command lines used."""
        return self.get_summary("command_line")

    def get_wmi_queries(self):
        """Retrieves all executed WMI queries."""
        return self.get_summary("wmi_query")

    def get_net_generic(self, subtype):
        """Generic getting network data.

        @param subtype: subtype string to search for.
        """
        return self.get_results("network", {}).get(subtype, [])

    def get_net_hosts(self):
        """Returns a list of all hosts."""
        return self.get_net_generic("hosts")

    def get_net_domains(self):
        """Returns a list of all domains."""
        return self.get_net_generic("domains")

    def get_net_http(self):
        """Returns a list of all http data."""
        return self.get_net_generic("http")

    def get_net_http_ex(self):
        """Returns a list of all http data."""
        return \
            self.get_net_generic("http_ex") + self.get_net_generic("https_ex")

    def get_net_udp(self):
        """Returns a list of all udp data."""
        return self.get_net_generic("udp")

    def get_net_icmp(self):
        """Returns a list of all icmp data."""
        return self.get_net_generic("icmp")

    def get_net_irc(self):
        """Returns a list of all irc data."""
        return self.get_net_generic("irc")

    def get_net_smtp(self):
        """Returns a list of all smtp data."""
        return self.get_net_generic("smtp")

    def get_virustotal(self):
        """Returns the information retrieved from virustotal."""
        return self.get_results("virustotal", {})

    def get_volatility(self, module=None):
        """Returns the data that belongs to the given module."""
        volatility = self.get_results("memory", {})
        return volatility if module is None else volatility.get(module, {})

    def get_apkinfo(self, section=None, default={}):
        """Returns the apkinfo results for this analysis."""
        apkinfo = self.get_results("apkinfo", {})
        return apkinfo if section is None else apkinfo.get(section, default)

    def get_droidmon(self, section=None, default={}):
        """Returns the droidmon results for this analysis."""
        droidmon = self.get_results("droidmon", {})
        return droidmon if section is None else droidmon.get(section, default)

    def get_googleplay(self, section=None, default={}):
        """Returns the Google Play results for this analysis."""
        googleplay = self.get_results("googleplay", {})
        return googleplay if section is None else googleplay.get(section, default)

    def check_ip(self, pattern, regex=False, all=False):
        """Checks for an IP address being contacted.
        @param pattern: string or expression to check for.
        @param regex: boolean representing if the pattern is a regular
                      expression or not and therefore should be compiled.
        @return: boolean with the result of the check.
        """
        return self._check_value(pattern=pattern,
                                 subject=self.get_net_hosts(),
                                 regex=regex,
                                 all=all)

    def check_domain(self, pattern, regex=False, all=False):
        """Checks for a domain being contacted.
        @param pattern: string or expression to check for.
        @param regex: boolean representing if the pattern is a regular
                      expression or not and therefore should be compiled.
        @return: boolean with the result of the check.
        """
        domains = set()
        for item in self.get_net_domains():
            domains.add(item["domain"])

        return self._check_value(pattern=pattern,
                                 subject=list(domains),
                                 regex=regex,
                                 all=all)

    def check_url(self, pattern, regex=False, all=False):
        """Checks for a URL being contacted.
        @param pattern: string or expression to check for.
        @param regex: boolean representing if the pattern is a regular
                      expression or not and therefore should be compiled.
        @return: boolean with the result of the check.
        """
        urls = set()
        for item in self.get_net_http():
            urls.add(item["uri"])

        return self._check_value(pattern=pattern,
                                 subject=list(urls),
                                 regex=regex,
                                 all=all)

    def check_suricata_alerts(self, pattern):
        """Check for pattern in Suricata alert signature
        @param pattern: string or expression to check for.
        @return: True/False
        """
        for alert in self.get_results("suricata", {}).get("alerts", []):
            if re.findall(pattern, alert.get("signature", ""), re.I):
                return True
        return False

    def init(self):
        """Allow signatures to initialize themselves."""

    def mark_call(self, *args, **kwargs):
        """Mark the current call as explanation as to why this signature
        matched."""
        mark = {
            "type": "call",
            "pid": self.pid,
            "cid": self.cid,
            "call": self.call,
        }

        if args or kwargs:
            log.warning(
                "You have provided extra arguments to the mark_call() method "
                "which no longer supports doing so. Please report explicit "
                "IOCs through mark_ioc()."
            )

        self.marks.append(mark)

    def mark_ioc(self, category, ioc, description=None):
        """Mark an IOC as explanation as to why the current signature
        matched."""
        mark = {
            "type": "ioc",
            "category": category,
            "ioc": ioc,
            "description": description,
        }

        # Prevent duplicates.
        if mark not in self.marks:
            self.marks.append(mark)

    def mark_vol(self, plugin, **kwargs):
        """Mark output of a Volatility plugin as explanation as to why the
        current signature matched."""
        mark = {
            "type": "volatility",
            "plugin": plugin,
        }
        mark.update(kwargs)
        self.marks.append(mark)

    def mark(self, **kwargs):
        """Mark arbitrary data."""
        mark = {
            "type": "generic",
        }
        mark.update(kwargs)
        self.marks.append(mark)

    def has_marks(self, count=None):
        """Returns true if this signature has one or more marks."""
        if count is not None:
            return len(self.marks) >= count
        return not not self.marks

    def on_call(self, call, process):
        """Notify signature about API call. Return value determines
        if this signature is done or could still match.

        Only called if signature is "active".

        @param call: logged API call.
        @param process: proc object.
        """
        # Dispatch this call to a per-API specific handler.
        if self.on_call_dispatch:
            return getattr(self, "on_call_%s" % call["api"])(call, process)

        raise NotImplementedError

    def on_signature(self, signature):
        """Event yielded when another signatures has matched. Some signatures
        only take effect when one or more other signatures have matched as
        well.

        @param signature: The signature that just matched
        """

    def on_process(self, process):
        """Called on process change.

        Can be used for cleanup of flags, re-activation of the signature, etc.

        @param process: dictionary describing this process
        """

    def on_complete(self):
        """Signature is notified when all API calls have been processed."""

    def results(self):
        """Turn this signature into actionable results."""
        return dict(name=self.name,
                    description=self.description,
                    severity=self.severity,
                    families=self.families,
                    references=self.references,
                    marks=self.marks[:self.markcount],
                    markcount=len(self.marks))

class Report(object):
    """Base abstract class for reporting module."""
    order = 1

    def __init__(self):
        self.analysis_path = ""
        self.reports_path = ""
        self.task = None
        self.options = None

    @classmethod
    def init_once(cls):
        pass

    def _get_analysis_path(self, subpath):
        return os.path.join(self.analysis_path, subpath)

    def set_path(self, analysis_path):
        """Set analysis folder path.
        @param analysis_path: analysis folder path.
        """
        self.analysis_path = analysis_path
        self.file_path = os.path.realpath(self._get_analysis_path("binary"))
        self.reports_path = self._get_analysis_path("reports")
        self.shots_path = self._get_analysis_path("shots")
        self.pcap_path = self._get_analysis_path("dump.pcap")

        try:
            Folders.create(self.reports_path)
        except CuckooOperationalError as e:
            raise CuckooReportError(e)

    def set_options(self, options):
        """Set report options.
        @param options: report options dict.
        """
        self.options = options

    def set_task(self, task):
        """Add task information.
        @param task: task dictionary.
        """
        self.task = task

    def run(self, results):
        """Start report processing.
        @raise NotImplementedError: this method is abstract.
        """
        raise NotImplementedError

class BehaviorHandler(object):
    """Base class for behavior handlers inside of BehaviorAnalysis."""
    key = "undefined"

    # Behavior event types this handler is interested in.
    event_types = []

    def __init__(self, behavior_analysis):
        self.analysis = behavior_analysis

    def handles_path(self, logpath):
        """Needs to return True for the log files this handler wants to
        process."""
        return False

    def parse(self, logpath):
        """Called after handles_path succeeded, should generate behavior
        events."""
        raise NotImplementedError

    def handle_event(self, event):
        """Handle an event that gets passed down the stack."""
        raise NotImplementedError

    def run(self):
        """Return the handler specific structure, gets placed into
        behavior[self.key]."""
        raise NotImplementedError

class ProtocolHandler(object):
    """Abstract class for protocol handlers coming out of the analysis."""
    def __init__(self, handler, version=None):
        self.handler = handler
        self.version = version

    def init(self):
        pass

    def close(self):
        pass<|MERGE_RESOLUTION|>--- conflicted
+++ resolved
@@ -747,18 +747,16 @@
         self.cid = None
         self.call = None
 
-<<<<<<< HEAD
     @staticmethod
     def context_from_package(package):
         for context, packages in Signature._bundles.iteritems():
             if package in packages:
                 return context
         return None
-=======
+
     @classmethod
     def init_once(cls):
         pass
->>>>>>> e8856e67
 
     def _check_value(self, pattern, subject, regex=False, all=False):
         """Checks a pattern against a given subject.
