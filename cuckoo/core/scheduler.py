--- conflicted
+++ resolved
@@ -305,11 +305,7 @@
             rooter(
                 "inetsim_enable", self.machine.ip,
                 config("routing:inetsim:server"),
-<<<<<<< HEAD
-                config("%s:%s:interface" % (self.cfg.cuckoo.machinery, self.cfg.cuckoo.machinery)),
-=======
                 config("%s:%s:interface" % (machinery, machinery)),
->>>>>>> 2611ef67
                 str(config("cuckoo:resultserver:port"))
             )
 
@@ -356,19 +352,14 @@
             )
 
         if self.route == "inetsim":
-<<<<<<< HEAD
-            rooter("inetsim_disable", self.machine.ip,
-                   config("routing:inetsim:server"),
-                   config("%s:%s:interface" % (self.cfg.cuckoo.machinery, self.cfg.cuckoo.machinery)),
-                   str(config("cuckoo:resultserver:port"))
-=======
+
             machinery = config("cuckoo:cuckoo:machinery")
             rooter(
                 "inetsim_disable", self.machine.ip,
                 config("routing:inetsim:server"),
                 config("%s:%s:interface" % (machinery, machinery)),
                 str(config("cuckoo:resultserver:port"))
->>>>>>> 2611ef67
+
             )
 
         if self.route == "tor":
