# Copyright (C) 2011-2013 Claudio Guarnieri.
# Copyright (C) 2014-2017 Cuckoo Foundation.
# This file is part of Cuckoo Sandbox - http://www.cuckoosandbox.org
# See the file 'docs/LICENSE' for copying permission.

from ctypes import *

NTDLL    = windll.ntdll
KERNEL32 = windll.kernel32
ADVAPI32 = windll.advapi32
USER32   = windll.user32
SHELL32  = windll.shell32
PSAPI    = windll.psapi

BYTE      = c_ubyte
WORD      = c_ushort
DWORD     = c_ulong
LONG      = c_ulong
LPBYTE    = POINTER(c_ubyte)
LPTSTR    = POINTER(c_char)
HANDLE    = c_void_p
PVOID     = c_void_p
LPVOID    = c_void_p
UINT_PTR  = c_ulong
SIZE_T    = c_ulong
HMODULE   = c_void_p
NULL      = c_int(0)

DEBUG_PROCESS             = 0x00000001
CREATE_NEW_CONSOLE        = 0x00000010
CREATE_SUSPENDED          = 0x00000004
DBG_CONTINUE              = 0x00010002
INFINITE                  = 0xFFFFFFFF
PROCESS_ALL_ACCESS        = 0x001F0FFF
THREAD_ALL_ACCESS         = 0x001f03ff
TOKEN_ALL_ACCESS          = 0x000F01FF
SE_PRIVILEGE_ENABLED      = 0x00000002
STILL_ACTIVE              = 0x00000103

PAGE_EXECUTE_READWRITE    = 0x00000040
PAGE_EXECUTE              = 0x00000010
PAGE_EXECUTE_READ         = 0x00000020
PAGE_READONLY             = 0x00000002
PAGE_READWRITE            = 0x00000004

MEM_COMMIT                = 0x00001000
MEM_RESERVE               = 0x00002000
MEM_DECOMMIT              = 0x00004000
MEM_RELEASE               = 0x00008000
MEM_RESET                 = 0x00080000

MEM_IMAGE                 = 0x01000000
MEM_MAPPED                = 0x00040000
MEM_PRIVATE               = 0x00020000

PAGE_NOACCESS             = 0x00000001
PAGE_READONLY             = 0x00000002
PAGE_READWRITE            = 0x00000004
PAGE_WRITECOPY            = 0x00000008
PAGE_EXECUTE              = 0x00000010
PAGE_EXECUTE_READ         = 0x00000020
PAGE_EXECUTE_READWRITE    = 0x00000040
PAGE_EXECUTE_WRITECOPY    = 0x00000080
PAGE_GUARD                = 0x00000100
PAGE_NOCACHE              = 0x00000200
PAGE_WRITECOMBINE         = 0x00000400

PIPE_ACCESS_INBOUND       = 0x00000001
PIPE_ACCESS_DUPLEX        = 0x00000003
PIPE_TYPE_MESSAGE         = 0x00000004
PIPE_READMODE_MESSAGE     = 0x00000002
PIPE_WAIT                 = 0x00000000
PIPE_UNLIMITED_INSTANCES  = 0x000000ff
PIPE_TYPE_BYTE            = 0x00000000
PIPE_READMODE_BYTE        = 0x00000000
FILE_FLAG_WRITE_THROUGH   = 0x80000000
INVALID_HANDLE_VALUE      = 0xffffffff
ERROR_BROKEN_PIPE         = 0x0000006d
ERROR_MORE_DATA           = 0x000000EA
ERROR_PIPE_CONNECTED      = 0x00000217

WAIT_TIMEOUT              = 0x00000102

FILE_ATTRIBUTE_HIDDEN     = 0x00000002

SW_SHOW                   = 0x00000005

WM_GETTEXT                = 0x0000000D
WM_GETTEXTLENGTH          = 0x0000000E
WM_SYSCOMMAND             = 0x00000112
SC_CLOSE                  = 0x0000F060
BM_CLICK                  = 0x000000F5

SHARD_PATHA               = 0x00000002

<<<<<<< HEAD
INPUT_KEYBOARD            = 0x00000001
KEYEVENTF_KEYUP           = 0x00000002
VK_MENU                   = 0x00000012
VK_LMENU                  = 0x000000A4
VK_RETURN                 = 0x0000000D
VK_RIGHT                  = 0x00000027
VK_TAB                    = 0x00000009
VK_R                      = 0x00000052

KEYEVENTF_EXTENDEDKEY     = 0x00000001
KEYEVENTF_KEYUP           = 0x00000002

=======
GENERIC_READ              = 0x80000000
GENERIC_WRITE             = 0x40000000
GENERIC_EXECUTE           = 0x20000000
GENERIC_ALL               = 0x10000000

FILE_SHARE_READ           = 0x00000001
FILE_SHARE_WRITE          = 0x00000002
FILE_SHARE_DELETE         = 0x00000004

CREATE_NEW                = 1
CREATE_ALWAYS             = 2
OPEN_EXISTING             = 3
OPEN_ALWAYS               = 4
TRUNCATE_EXISTING         = 5
>>>>>>> ee0da20b

class STARTUPINFO(Structure):
    _fields_ = [
        ("cb",            DWORD),
        ("lpReserved",    LPTSTR),
        ("lpDesktop",     LPTSTR),
        ("lpTitle",       LPTSTR),
        ("dwX",           DWORD),
        ("dwY",           DWORD),
        ("dwXSize",       DWORD),
        ("dwYSize",       DWORD),
        ("dwXCountChars", DWORD),
        ("dwYCountChars", DWORD),
        ("dwFillAttribute",DWORD),
        ("dwFlags",       DWORD),
        ("wShowWindow",   WORD),
        ("cbReserved2",   WORD),
        ("lpReserved2",   LPBYTE),
        ("hStdInput",     HANDLE),
        ("hStdOutput",    HANDLE),
        ("hStdError",     HANDLE),
    ]

class PROCESS_INFORMATION(Structure):
    _fields_ = [
        ("hProcess",    HANDLE),
        ("hThread",     HANDLE),
        ("dwProcessId", DWORD),
        ("dwThreadId",  DWORD),
    ]

class LUID(Structure):
    _fields_ = [
        ("LowPart", DWORD),
        ("HighPart", LONG),
    ]

class LUID_AND_ATTRIBUTES(Structure):
    _fields_ = [
        ("Luid", LUID),
        ("Attributes", DWORD),
    ]

class TOKEN_PRIVILEGES(Structure):
    _fields_ = [
        ("PrivilegeCount", DWORD),
        ("Privileges", LUID_AND_ATTRIBUTES),
    ]

class MEMORY_BASIC_INFORMATION(Structure):
    _fields_ = [
        ("BaseAddress", PVOID),
        ("AllocationBase", PVOID),
        ("AllocationProtect", DWORD),
        ("RegionSize", SIZE_T),
        ("State", DWORD),
        ("Protect", DWORD),
        ("Type", DWORD),
    ]

class PROC_STRUCT(Structure):
    _fields_ = [
        ("wProcessorArchitecture", WORD),
        ("wReserved", WORD),
    ]

class SYSTEM_INFO_UNION(Union):
    _fields_ = [
        ("dwOemId", DWORD),
        ("sProcStruc", PROC_STRUCT),
    ]

class SYSTEM_INFO(Structure):
    _fields_ = [
        ("uSysInfo", SYSTEM_INFO_UNION),
        ("dwPageSize", DWORD),
        ("lpMinimumApplicationAddress", LPVOID),
        ("lpMaximumApplicationAddress", LPVOID),
        ("dwActiveProcessorMask", DWORD),
        ("dwNumberOfProcessors", DWORD),
        ("dwProcessorType", DWORD),
        ("dwAllocationGranularity", DWORD),
        ("wProcessorLevel", WORD),
        ("wProcessorRevision", WORD),
    ]

class SYSTEMTIME(Structure):
    _pack_ = 1
    _fields_ = [
        ("wYear", WORD),
        ("wMonth", WORD),
        ("wDayOfWeek", WORD),
        ("wDay", WORD),
        ("wHour", WORD),
        ("wMinute", WORD),
        ("wSecond", WORD),
        ("wMilliseconds", WORD),
    ]

<<<<<<< HEAD
class KEYBDINPUT(Structure):
    _fields_ = [
        ("wVk", WORD),
        ("wScan", WORD),
        ("dwFlags", DWORD),
        ("time", DWORD),
        ("dwExtraInfo", LONG),
    ]

class INPUT(Structure):
    _fields_ = [
        ("type", DWORD),
        ("ki", KEYBDINPUT),
    ]
=======
class UNICODE_STRING(Structure):
    _fields_ = [
        ("Length", c_ushort),
        ("MaximumLength", c_ushort),
        ("Buffer", c_wchar_p),
    ]

EnumWindowsProc = WINFUNCTYPE(c_bool, POINTER(c_int), POINTER(c_int))
EnumChildProc = WINFUNCTYPE(c_bool, POINTER(c_int), POINTER(c_int))
>>>>>>> ee0da20b
<|MERGE_RESOLUTION|>--- conflicted
+++ resolved
@@ -93,7 +93,6 @@
 
 SHARD_PATHA               = 0x00000002
 
-<<<<<<< HEAD
 INPUT_KEYBOARD            = 0x00000001
 KEYEVENTF_KEYUP           = 0x00000002
 VK_MENU                   = 0x00000012
@@ -106,7 +105,6 @@
 KEYEVENTF_EXTENDEDKEY     = 0x00000001
 KEYEVENTF_KEYUP           = 0x00000002
 
-=======
 GENERIC_READ              = 0x80000000
 GENERIC_WRITE             = 0x40000000
 GENERIC_EXECUTE           = 0x20000000
@@ -121,7 +119,6 @@
 OPEN_EXISTING             = 3
 OPEN_ALWAYS               = 4
 TRUNCATE_EXISTING         = 5
->>>>>>> ee0da20b
 
 class STARTUPINFO(Structure):
     _fields_ = [
@@ -221,7 +218,6 @@
         ("wMilliseconds", WORD),
     ]
 
-<<<<<<< HEAD
 class KEYBDINPUT(Structure):
     _fields_ = [
         ("wVk", WORD),
@@ -236,7 +232,7 @@
         ("type", DWORD),
         ("ki", KEYBDINPUT),
     ]
-=======
+
 class UNICODE_STRING(Structure):
     _fields_ = [
         ("Length", c_ushort),
@@ -245,5 +241,4 @@
     ]
 
 EnumWindowsProc = WINFUNCTYPE(c_bool, POINTER(c_int), POINTER(c_int))
-EnumChildProc = WINFUNCTYPE(c_bool, POINTER(c_int), POINTER(c_int))
->>>>>>> ee0da20b
+EnumChildProc = WINFUNCTYPE(c_bool, POINTER(c_int), POINTER(c_int))