--- conflicted
+++ resolved
@@ -198,20 +198,12 @@
 
     run(s.iptables, "-t", "nat", "-A", "PREROUTING", "--source", ipaddr,
         "-p", "tcp", "--syn", "!", "--dport", resultserver_port,
-<<<<<<< HEAD
         "-j", "DNAT", "--to-destination", "%s:%s" % (inetsim_ip, "1")
     )
 
     run(s.iptables, "-t", "nat", "-A", "PREROUTING", "--source", ipaddr,
         "-p", "udp", "!", "--dport", resultserver_port,
         "-j", "DNAT", "--to-destination", "%s:%s" % (inetsim_ip, "1")
-=======
-        "-j", "DNAT", "--to-destination", inetsim_ip
-    )
-
-    run(s.iptables, "-t", "nat", "-A", "PREROUTING", "--source", ipaddr,
-        "-p", "udp", "-j", "DNAT", "--to-destination", inetsim_ip
->>>>>>> 2611ef67
     )
 
     run(s.iptables, "-A", "OUTPUT", "--source", ipaddr,
@@ -220,17 +212,7 @@
     run(s.iptables, "-A", "OUTPUT", "--source", ipaddr,
         "-m", "state", "--state", "INVALID", "-j", "DROP")
 
-<<<<<<< HEAD
     run(s.iptables, "-A", "OUTPUT", "--source", ipaddr, "-j", "DROP")
-
-
-def inetsim_disable(ipaddr, inetsim_ip, machinery_iface, resultserver_port):
-    """Enable hijacking of all traffic and send it to InetSIM."""
-=======
-    dns_forward("-A", ipaddr, inetsim_ip)
-    forward_enable(machinery_iface, machinery_iface, ipaddr)
-
-    run(s.iptables, "-A", "OUTPUT", "-s", ipaddr, "-j", "DROP")
 
 
 def inetsim_disable(ipaddr, inetsim_ip, machinery_iface, resultserver_port):
@@ -242,7 +224,6 @@
     run(s.iptables, "-t", "nat", "-D", "PREROUTING", "--source", ipaddr,
         "-p", "udp", "-j", "DNAT", "--to-destination", inetsim_ip
     )
->>>>>>> 2611ef67
 
     run(s.iptables, "-t", "nat", "-D", "PREROUTING", "--source", ipaddr,
         "-p", "tcp", "-m", "multiport", "--dports", "7", "9", "13", "17", "19", "21", "22",
@@ -269,20 +250,11 @@
         "-j", "DNAT", "--to-destination", "%s:%s" % (inetsim_ip, "1")
     )
 
-<<<<<<< HEAD
-    run(s.iptables, "-D", "OUTPUT", "--source", ipaddr,
-        "-m", "conntrack", "--ctstate", "INVALID", "-j", "DROP")
-
-    run(s.iptables, "-D", "OUTPUT", "--source", ipaddr,
-        "-m", "state", "--state", "INVALID", "-j", "DROP")
-
-    run(s.iptables, "-D", "OUTPUT", "--source", ipaddr, "-j", "DROP")
-=======
     dns_forward("-D", ipaddr, inetsim_ip)
     forward_disable(machinery_iface, machinery_iface, ipaddr)
 
     run(s.iptables, "-D", "OUTPUT", "-s", ipaddr, "-j", "DROP")
->>>>>>> 2611ef67
+
 
 def tor_toggle(action, vm_ip, resultserver_ip, dns_port, proxy_port):
     """Toggle Tor iptables routing rules."""
@@ -425,8 +397,7 @@
     s.ip = ip
 
     while True:
-<<<<<<< HEAD
-=======
+    while True:
         try:
             command, addr = server.recvfrom(4096)
         except socket.error as e:
@@ -434,52 +405,46 @@
                 continue
             raise e
 
->>>>>>> 2611ef67
         try:
-            command, addr = server.recvfrom(4096)
-
+            obj = json.loads(command)
+        except:
+            log.info("Received invalid request: %r", command)
+            continue
+
+        command = obj.get("command")
+        args = obj.get("args", [])
+        kwargs = obj.get("kwargs", {})
+
+        if not isinstance(command, basestring) or command not in handlers:
+            log.info("Received incorrect command: %r", command)
+            continue
+
+        if not isinstance(args, (tuple, list)):
+            log.info("Invalid arguments type: %r", args)
+            continue
+
+        if not isinstance(kwargs, dict):
+            log.info("Invalid keyword arguments: %r", kwargs)
+            continue
+
+        for arg in args + kwargs.keys() + kwargs.values():
+            if not isinstance(arg, basestring):
+                log.info("Invalid argument detected: %r", arg)
+                break
+        else:
+            log.debug(
+                "Processing command: %s %s %s", command,
+                " ".join(args),
+                " ".join("%s=%s" % (k, v) for k, v in kwargs.items())
+            )
+
+            output = e = None
             try:
-                obj = json.loads(command)
-            except:
-                log.info("Received invalid request: %r", command)
-                continue
-
-            command = obj.get("command")
-            args = obj.get("args", [])
-            kwargs = obj.get("kwargs", {})
-
-            if not isinstance(command, basestring) or command not in handlers:
-                log.info("Received incorrect command: %r", command)
-                continue
-
-            if not isinstance(args, (tuple, list)):
-                log.info("Invalid arguments type: %r", args)
-                continue
-
-            if not isinstance(kwargs, dict):
-                log.info("Invalid keyword arguments: %r", kwargs)
-                continue
-
-            for arg in args + kwargs.keys() + kwargs.values():
-                if not isinstance(arg, basestring):
-                    log.info("Invalid argument detected: %r", arg)
-                    break
-            else:
-                log.debug(
-                    "Processing command: %s %s %s", command,
-                    " ".join(args),
-                    " ".join("%s=%s" % (k, v) for k, v in kwargs.items())
-                )
-
-                output = e = None
-                try:
-                    output = handlers[command](*args, **kwargs)
-                except Exception as e:
-                    log.exception("Error executing command: %s", e)
-
-                server.sendto(json.dumps({
-                    "output": output,
-                    "exception": str(e) if e else None,
-                }), addr)
-        except:
-            pass+                output = handlers[command](*args, **kwargs)
+            except Exception as e:
+                log.exception("Error executing command: %s", e)
+
+            server.sendto(json.dumps({
+                "output": output,
+                "exception": str(e) if e else None,
+            }), addr)