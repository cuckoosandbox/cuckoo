# Copyright (C) 2010-2015 Cuckoo Foundation.
# This file is part of Cuckoo Sandbox - http://www.cuckoosandbox.org
# See the file 'docs/LICENSE' for copying permission.

import os
import pkgutil
import importlib
import inspect
import logging
from collections import defaultdict
from distutils.version import StrictVersion

from lib.cuckoo.common.abstracts import Auxiliary, Machinery, LibVirtMachinery, Processing
from lib.cuckoo.common.abstracts import Report, Signature
from lib.cuckoo.common.config import Config
from lib.cuckoo.common.constants import CUCKOO_ROOT, CUCKOO_VERSION
from lib.cuckoo.common.exceptions import CuckooCriticalError
from lib.cuckoo.common.exceptions import CuckooOperationalError
from lib.cuckoo.common.exceptions import CuckooProcessingError
from lib.cuckoo.common.exceptions import CuckooReportError
from lib.cuckoo.common.exceptions import CuckooDependencyError

log = logging.getLogger(__name__)

_modules = defaultdict(list)

def enumerate_plugins(dirpath, module_prefix, namespace, class_,
                      attributes={}):
    """Import plugins of type `class` located at `dirpath` into the
    `namespace` that starts with `module_prefix`. If `dirpath` represents a
    filepath then it is converted into its containing directory. The
    `attributes` dictionary allows one to set extra fields for all imported
    plugins."""
    if os.path.isfile(dirpath):
        dirpath = os.path.dirname(dirpath)

    for fname in os.listdir(dirpath):
        if fname.endswith(".py") and not fname.startswith("__init__"):
            module_name, _ = os.path.splitext(fname)
            importlib.import_module("%s.%s" % (module_prefix, module_name))

    plugins = []
    for subclass in class_.__subclasses__():
        # Check whether this subclass belongs to the module namespace that
        # we're currently importing. It should be noted that parent and child
        # namespaces should fail the following if-statement.
        if module_prefix != ".".join(subclass.__module__.split(".")[:-1]):
            continue

        namespace[subclass.__name__] = subclass
        for key, value in attributes.items():
            setattr(subclass, key, value)
        plugins.append(subclass)
    return plugins

def import_plugin(name):
    try:
        module = __import__(name, globals(), locals(), ["dummy"], -1)
    except ImportError as e:
        raise CuckooCriticalError("Unable to import plugin "
                                  "\"{0}\": {1}".format(name, e))
    else:
        load_plugins(module)

def import_package(package):
    prefix = package.__name__ + "."
    for loader, name, ispkg in pkgutil.iter_modules(package.__path__, prefix):
        import_plugin(name)

def load_plugins(module):
    for name, value in inspect.getmembers(module):
        if inspect.isclass(value):
            if issubclass(value, Auxiliary) and value is not Auxiliary:
                register_plugin("auxiliary", value)
            elif issubclass(value, Machinery) and value is not Machinery and value is not LibVirtMachinery:
                register_plugin("machinery", value)
            elif issubclass(value, Processing) and value is not Processing:
                register_plugin("processing", value)
            elif issubclass(value, Report) and value is not Report:
                register_plugin("reporting", value)
            elif issubclass(value, Signature) and value is not Signature:
                register_plugin("signatures", value)

def register_plugin(group, name):
    global _modules
    group = _modules.setdefault(group, [])
    group.append(name)

def list_plugins(group=None):
    if group:
        return _modules[group]
    else:
        return _modules

class RunAuxiliary(object):
    """Auxiliary modules manager."""

    def __init__(self, task, machine):
        self.task = task
        self.machine = machine
        self.cfg = Config("auxiliary")
        self.enabled = []

    def start(self):
        for module in list_plugins(group="auxiliary"):
            try:
                current = module()
            except:
                log.exception("Failed to load the auxiliary module "
                              "\"{0}\":".format(module))
                return

            module_name = inspect.getmodule(current).__name__
            if "." in module_name:
                module_name = module_name.rsplit(".", 1)[1]

            try:
                options = self.cfg.get(module_name)
            except CuckooOperationalError:
                log.debug("Auxiliary module %s not found in "
                          "configuration file", module_name)
                continue

            if not options.enabled:
                continue

            current.set_task(self.task)
            current.set_machine(self.machine)
            current.set_options(options)

            try:
                current.start()
            except NotImplementedError:
                pass
            except Exception as e:
                log.warning("Unable to start auxiliary module %s: %s",
                            module_name, e)
            else:
                log.debug("Started auxiliary module: %s",
                          current.__class__.__name__)
                self.enabled.append(current)

    def stop(self):
        for module in self.enabled:
            try:
                module.stop()
            except NotImplementedError:
                pass
            except Exception as e:
                log.warning("Unable to stop auxiliary module: %s", e)
            else:
                log.debug("Stopped auxiliary module: %s",
                          module.__class__.__name__)

class RunProcessing(object):
    """Analysis Results Processing Engine.

    This class handles the loading and execution of the processing modules.
    It executes the enabled ones sequentially and generates a dictionary which
    is then passed over the reporting engine.
    """

    def __init__(self, task):
        """@param task: task dictionary of the analysis to process."""
        self.task = task
        self.analysis_path = os.path.join(CUCKOO_ROOT, "storage", "analyses", str(task["id"]))
        self.cfg = Config("processing")

    def process(self, module, results):
        """Run a processing module.
        @param module: processing module to run.
        @param results: results dict.
        @return: results generated by module.
        """
        # Initialize the specified processing module.
        try:
            current = module()
        except:
            log.exception("Failed to load the processing module "
                          "\"{0}\":".format(module))
            return None, None

        # Extract the module name.
        module_name = inspect.getmodule(current).__name__
        if "." in module_name:
            module_name = module_name.rsplit(".", 1)[1]

        try:
            options = self.cfg.get(module_name)
        except CuckooOperationalError:
            log.debug("Processing module %s not found in configuration file",
                      module_name)
            return None, None

        # If the processing module is disabled in the config, skip it.
        if not options.enabled:
            return None, None

        # Give it path to the analysis results.
        current.set_path(self.analysis_path)
        # Give it the analysis task object.
        current.set_task(self.task)
        # Give it the options from the relevant processing.conf section.
        current.set_options(options)
        # Give the results that we have obtained so far.
        current.set_results(results)

        try:
            # Run the processing module and retrieve the generated data to be
            # appended to the general results container.
            data = current.run()

            log.debug("Executed processing module \"%s\" on analysis at "
                      "\"%s\"", current.__class__.__name__, self.analysis_path)

            # If succeeded, return they module's key name and the data.
            return current.key, data
        except CuckooDependencyError as e:
            log.warning("The processing module \"%s\" has missing dependencies: %s", current.__class__.__name__, e)
        except CuckooProcessingError as e:
            log.warning("The processing module \"%s\" returned the following "
                        "error: %s", current.__class__.__name__, e)
        except:
            log.exception("Failed to run the processing module \"%s\" for task #%d:",
                          current.__class__.__name__, self.task["id"])

        return None, None

    def run(self):
        """Run all processing modules and all signatures.
        @return: processing results.
        """
        # This is the results container. It's what will be used by all the
        # reporting modules to make it consumable by humans and machines.
        # It will contain all the results generated by every processing
        # module available. Its structure can be observed through the JSON
        # dump in the analysis' reports folder. (If jsondump is enabled.)
        # We friendly call this "fat dict".
        results = {}

        # Order modules using the user-defined sequence number.
        # If none is specified for the modules, they are selected in
        # alphabetical order.
        processing_list = list_plugins(group="processing")

        # If no modules are loaded, return an empty dictionary.
        if processing_list:
            processing_list.sort(key=lambda module: module.order)

            # Run every loaded processing module.
            for module in processing_list:
<<<<<<< HEAD
                key, result = self.process(module, results)

                # If the module provided results, append it to the fat dict.
                if key and result:
                    results[key] = result
=======
                module_name = inspect.getmodule(module).__name__
                if "." in module_name:
                    module_name = module_name.rsplit(".", 1)[1]

                if module_name == "behavior":
                    if self.task["platform"] == "linux":
                        continue
                if module_name == "behavior_linux":
                    if self.task["platform"] == "windows" or self.task["platform"] == "":
                        continue

                result = self.process(module)
                # If it provided some results, append it to the big results
                # container.
                if result:
                    results.update(result)
>>>>>>> 710e0934
        else:
            log.info("No processing modules loaded")

        # Return the fat dict.
        return results

class RunSignatures(object):
    """Run Signatures."""

    def __init__(self, results):
        self.results = results
        self.matched = []

        # While developing our version is generally something along the lines
        # of "2.0-dev" whereas StrictVersion() does not handle "-dev", so we
        # strip that part off.
        self.version = CUCKOO_VERSION.split("-")[0]

        # Gather all enabled, up-to-date, and applicable signatures.
        self.signatures = []
        for signature in list_plugins(group="signatures"):
            if self._should_enable_signature(signature):
                self.signatures.append(signature(self))

    def _should_enable_signature(self, signature):
        """Should the given signature be enabled for this analysis?"""
        if not signature.enabled:
            return False

        if not self.check_signature_version(signature):
            return False

        # Network and/or cross-platform signatures.
        if not signature.platform:
            return True

        task_platform = self.results.get("info", {}).get("platform")

        # Windows is implied when a platform has not been specified during the
        # submission of a sample, but for other platforms the platform has to
        # be explicitly stated.
        if not task_platform and signature.platform == "windows":
            return True

        return task_platform == signature.platform

    def check_signature_version(self, signature):
        """Check signature version.
        @param current: signature class/instance to check.
        @return: check result.
        """
        # Check the minimum Cuckoo version for this signature, if provided.
        if signature.minimum:
            try:
                # If the running Cuckoo is older than the required minimum
                # version, skip this signature.
                if StrictVersion(self.version) < StrictVersion(signature.minimum):
                    log.debug("You are running an older incompatible version "
                              "of Cuckoo, the signature \"%s\" requires "
                              "minimum version %s.",
                              signature.name, signature.minimum)
                    return False

                if StrictVersion("1.2") > StrictVersion(signature.minimum):
                    log.warn("Cuckoo signature style has been redesigned in "
                             "cuckoo 1.2. This signature is not "
                             "compatible: %s.", signature.name)
                    return False

                if StrictVersion("2.0") > StrictVersion(signature.minimum):
                    log.warn("Cuckoo version 2.0 features a lot of changes that "
                             "render old signatures ineffective as they are not "
                             "backwards-compatible. Please upgrade this "
                             "signature: %s.", signature.name)
                    return False

                if hasattr(signature, "run"):
                    log.warn("This signatures features one or more deprecated "
                             "functions which indicates that it is very likely "
                             "an old-style signature. Please upgrade this "
                             "signature: %s.", signature.name)
                    return False

            except ValueError:
                log.debug("Wrong minor version number in signature %s",
                          signature.name)
                return False

        # Check the maximum version of Cuckoo for this signature, if provided.
        if signature.maximum:
            try:
                # If the running Cuckoo is newer than the required maximum
                # version, skip this signature.
                if StrictVersion(self.version) > StrictVersion(signature.maximum):
                    log.debug("You are running a newer incompatible version "
                              "of Cuckoo, the signature \"%s\" requires "
                              "maximum version %s.",
                              signature.name, signature.maximum)
                    return False
            except ValueError:
                log.debug("Wrong major version number in signature %s",
                          signature.name)
                return False

        return True

    def call_signature(self, signature, handler, *args, **kwargs):
        """Wrapper to call into 3rd party signatures. This wrapper yields the
        event to the signature and handles matched signatures recursively."""
        try:
            if signature.is_active() and handler(*args, **kwargs):
                signature.matched = True
                for sig in self.signatures:
                    self.call_signature(sig, sig.on_signature, signature)
        except:
            log.exception("Failed to run '%s' of the %s signature",
                          handler.__name__, signature.name)

    def run(self):
        """Run signatures."""
        # Transform the filter_ things into set()'s for faster lookup. (This
        # is just a small optimization).
        for signature in self.signatures:
            signature.filter_processnames = set(signature.filter_processnames)
            signature.filter_apinames = set(signature.filter_apinames)
            signature.filter_categories = set(signature.filter_categories)

        # Allow signatures to initialize and do an early exit.
        for signature in self.signatures:
            signature.init()

            if signature.quickout():
                self.signatures.remove(signature)

        log.debug("Running %d signatures", len(self.signatures))

        # Iterate calls and tell interested signatures about them.
        for proc in self.results.get("behavior", {}).get("processes", []):

            # Yield the new process event.
            for sig in self.signatures:
                sig.pid = proc["pid"]
                self.call_signature(sig, sig.on_process, proc)

            # Yield each call of interest.
            for idx, call in enumerate(proc.get("calls", [])):
                for sig in self.signatures:
                    if sig.filter_processnames and \
                            proc["process_name"] not in sig.filter_processnames:
                        continue

                    if sig.filter_apinames and \
                            call["api"] not in sig.filter_apinames:
                        continue

                    if sig.filter_categories and \
                            call["category"] not in sig.filter_categories:
                        continue

                    sig.cid = idx
                    self.call_signature(sig, sig.on_call, call, proc)

        # Yield completion events to each signature.
        for sig in self.signatures:
            self.call_signature(sig, sig.on_complete)

        for signature in self.signatures:
            if signature.matched:
                log.debug("Analysis matched signature: %s", signature.name)
                self.matched.append(signature.results())

        # Sort the matched signatures by their severity level and put them
        # into the results dictionary.
        self.matched.sort(key=lambda key: key["severity"])
        self.results["signatures"] = self.matched

class RunReporting(object):
    """Reporting Engine.

    This class handles the loading and execution of the enabled reporting
    modules. It receives the analysis results dictionary from the Processing
    Engine and pass it over to the reporting modules before executing them.
    """

    def __init__(self, task, results):
        """@param analysis_path: analysis folder path."""
        self.task = task
        self.results = results
        self.analysis_path = os.path.join(CUCKOO_ROOT, "storage", "analyses", str(task["id"]))
        self.cfg = Config("reporting")

    def process(self, module):
        """Run a single reporting module.
        @param module: reporting module.
        @param results: results results from analysis.
        """
        # Initialize current reporting module.
        try:
            current = module()
        except:
            log.exception("Failed to load the reporting module \"{0}\":".format(module))
            return

        # Extract the module name.
        module_name = inspect.getmodule(current).__name__
        if "." in module_name:
            module_name = module_name.rsplit(".", 1)[1]

        try:
            options = self.cfg.get(module_name)
        except CuckooOperationalError:
            log.debug("Reporting module %s not found in configuration file", module_name)
            return

        # If the reporting module is disabled in the config, skip it.
        if not options.enabled:
            return

        # Give it the path to the analysis results folder.
        current.set_path(self.analysis_path)
        # Give it the analysis task object.
        current.set_task(self.task)
        # Give it the the relevant reporting.conf section.
        current.set_options(options)
        # Load the content of the analysis.conf file.
        current.cfg = Config(cfg=current.conf_path)

        try:
            current.run(self.results)
            log.debug("Executed reporting module \"%s\"", current.__class__.__name__)
        except CuckooDependencyError as e:
            log.warning("The reporting module \"%s\" has missing dependencies: %s", current.__class__.__name__, e)
        except CuckooReportError as e:
            log.warning("The reporting module \"%s\" returned the following error: %s", current.__class__.__name__, e)
        except:
            log.exception("Failed to run the reporting module \"%s\":", current.__class__.__name__)

    def run(self):
        """Generates all reports.
        @raise CuckooReportError: if a report module fails.
        """
        # In every reporting module you can specify a numeric value that
        # represents at which position that module should be executed among
        # all the available ones. It can be used in the case where a
        # module requires another one to be already executed beforehand.
        reporting_list = list_plugins(group="reporting")

        # Return if no reporting modules are loaded.
        if reporting_list:
            reporting_list.sort(key=lambda module: module.order)

            # Run every loaded reporting module.
            for module in reporting_list:
                self.process(module)
        else:
            log.info("No reporting modules loaded")<|MERGE_RESOLUTION|>--- conflicted
+++ resolved
@@ -249,13 +249,6 @@
 
             # Run every loaded processing module.
             for module in processing_list:
-<<<<<<< HEAD
-                key, result = self.process(module, results)
-
-                # If the module provided results, append it to the fat dict.
-                if key and result:
-                    results[key] = result
-=======
                 module_name = inspect.getmodule(module).__name__
                 if "." in module_name:
                     module_name = module_name.rsplit(".", 1)[1]
@@ -267,14 +260,13 @@
                     if self.task["platform"] == "windows" or self.task["platform"] == "":
                         continue
 
-                result = self.process(module)
-                # If it provided some results, append it to the big results
-                # container.
-                if result:
-                    results.update(result)
->>>>>>> 710e0934
+                key, result = self.process(module, results)
+
+                # If the module provided results, append it to the fat dict.
+                if key and result:
+                    results[key] = result
         else:
-            log.info("No processing modules loaded")
+            log.info("No processing modules loaded.")
 
         # Return the fat dict.
         return results
