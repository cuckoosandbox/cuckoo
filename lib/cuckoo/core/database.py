--- conflicted
+++ resolved
@@ -741,14 +741,9 @@
             except IntegrityError:
                 session.rollback()
                 try:
-<<<<<<< HEAD
-                    sample = session.query(Sample).filter(Sample.md5 == obj.get_md5()).first()
+                    sample = session.query(Sample).filter_by(md5=obj.get_md5()).first()
                 except SQLAlchemyError as e:
                     log.debug("Error querying sample for hash: {0}".format(e))
-=======
-                    sample = session.query(Sample).filter_by(md5=obj.get_md5()).first()
-                except SQLAlchemyError:
->>>>>>> 2c6e370b
                     session.close()
                     return None
             except SQLAlchemyError as e:
@@ -918,19 +913,11 @@
             if not_status:
                 search = search.filter(Task.status != not_status)
             if category:
-<<<<<<< HEAD
-                search = search.filter(Task.category == category)
-            if sample_id:
-                search = search.filter(Task.sample_id == sample_id)
-            if details:
-                search = search.options(joinedload("guest"), joinedload("errors"), joinedload("tags"))
-=======
                 search = search.filter_by(category=category)
             if details:
                 search = search.options(joinedload("guest"), joinedload("errors"), joinedload("tags"))
             if sample_id is not None:
                 search = search.filter_by(sample_id=sample_id)
->>>>>>> 2c6e370b
 
             tasks = search.order_by("added_on desc").limit(limit).offset(offset).all()
         except SQLAlchemyError as e:
