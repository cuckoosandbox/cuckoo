# Copyright (C) 2010-2015 Cuckoo Foundation.
# This file is part of Cuckoo Sandbox - http://www.cuckoosandbox.org
# See the file 'docs/LICENSE' for copying permission.

import os
import json
import logging
from datetime import datetime

from lib.cuckoo.common.config import Config
from lib.cuckoo.common.constants import CUCKOO_ROOT
from lib.cuckoo.common.exceptions import CuckooDatabaseError
from lib.cuckoo.common.exceptions import CuckooOperationalError
from lib.cuckoo.common.exceptions import CuckooDependencyError
from lib.cuckoo.common.objects import File, URL
from lib.cuckoo.common.utils import create_folder, Singleton, classlock, SuperLock

try:
    from sqlalchemy import create_engine, Column, not_
    from sqlalchemy import Integer, String, Boolean, DateTime, Enum
    from sqlalchemy import ForeignKey, Text, Index, Table
    from sqlalchemy.ext.declarative import declarative_base
    from sqlalchemy.exc import SQLAlchemyError, IntegrityError
    from sqlalchemy.orm import sessionmaker, relationship, joinedload
    Base = declarative_base()
except ImportError:
    raise CuckooDependencyError("Unable to import sqlalchemy "
                                "(install with `pip install sqlalchemy`)")

log = logging.getLogger(__name__)

SCHEMA_VERSION = "3aa42d870199"
TASK_PENDING = "pending"
TASK_RUNNING = "running"
TASK_COMPLETED = "completed"
TASK_RECOVERED = "recovered"
TASK_REPORTED = "reported"
TASK_FAILED_ANALYSIS = "failed_analysis"
TASK_FAILED_PROCESSING = "failed_processing"
TASK_FAILED_REPORTING = "failed_reporting"

# Secondary table used in association Machine - Tag.
machines_tags = Table(
    "machines_tags", Base.metadata,
    Column("machine_id", Integer, ForeignKey("machines.id")),
    Column("tag_id", Integer, ForeignKey("tags.id"))
)

# Secondary table used in association Task - Tag.
tasks_tags = Table(
    "tasks_tags", Base.metadata,
    Column("task_id", Integer, ForeignKey("tasks.id")),
    Column("tag_id", Integer, ForeignKey("tags.id"))
)

class Machine(Base):
    """Configured virtual machines to be used as guests."""
    __tablename__ = "machines"

    id = Column(Integer(), primary_key=True)
    name = Column(String(255), nullable=False)
    label = Column(String(255), nullable=False)
    ip = Column(String(255), nullable=False)
    platform = Column(String(255), nullable=False)
    tags = relationship("Tag", secondary=machines_tags, single_parent=True,
                        backref="machine")
    interface = Column(String(255), nullable=True)
    snapshot = Column(String(255), nullable=True)
    locked = Column(Boolean(), nullable=False, default=False)
    locked_changed_on = Column(DateTime(timezone=False), nullable=True)
    status = Column(String(255), nullable=True)
    status_changed_on = Column(DateTime(timezone=False), nullable=True)
    resultserver_ip = Column(String(255), nullable=False)
    resultserver_port = Column(String(255), nullable=False)

    def __repr__(self):
        return "<Machine('{0}','{1}')>".format(self.id, self.name)

    def to_dict(self):
        """Converts object to dict.
        @return: dict
        """
        d = {}
        for column in self.__table__.columns:
            value = getattr(self, column.name)
            if isinstance(value, datetime):
                d[column.name] = value.strftime("%Y-%m-%d %H:%M:%S")
            else:
                d[column.name] = value

        # Tags are a relation so no column to iterate.
        d["tags"] = [tag.name for tag in self.tags]
        return d

    def to_json(self):
        """Converts object to JSON.
        @return: JSON data
        """
        return json.dumps(self.to_dict())

    def __init__(self, name, label, ip, platform, interface, snapshot,
                 resultserver_ip, resultserver_port):
        self.name = name
        self.label = label
        self.ip = ip
        self.platform = platform
        self.interface = interface
        self.snapshot = snapshot
        self.resultserver_ip = resultserver_ip
        self.resultserver_port = resultserver_port

class Tag(Base):
    """Tag describing anything you want."""
    __tablename__ = "tags"

    id = Column(Integer(), primary_key=True)
    name = Column(String(255), nullable=False, unique=True)

    def __repr__(self):
        return "<Tag('{0}','{1}')>".format(self.id, self.name)

    def __init__(self, name):
        self.name = name

class Guest(Base):
    """Tracks guest run."""
    __tablename__ = "guests"

    id = Column(Integer(), primary_key=True)
    name = Column(String(255), nullable=False)
    label = Column(String(255), nullable=False)
    manager = Column(String(255), nullable=False)
    started_on = Column(DateTime(timezone=False),
                        default=datetime.now,
                        nullable=False)
    shutdown_on = Column(DateTime(timezone=False), nullable=True)
    task_id = Column(Integer,
                     ForeignKey("tasks.id"),
                     nullable=False,
                     unique=True)

    def __repr__(self):
        return "<Guest('{0}','{1}')>".format(self.id, self.name)

    def to_dict(self):
        """Converts object to dict.
        @return: dict
        """
        d = {}
        for column in self.__table__.columns:
            value = getattr(self, column.name)
            if isinstance(value, datetime):
                d[column.name] = value.strftime("%Y-%m-%d %H:%M:%S")
            else:
                d[column.name] = value
        return d

    def to_json(self):
        """Converts object to JSON.
        @return: JSON data
        """
        return json.dumps(self.to_dict())

    def __init__(self, name, label, manager):
        self.name = name
        self.label = label
        self.manager = manager

class Sample(Base):
    """Submitted files details."""
    __tablename__ = "samples"

    id = Column(Integer(), primary_key=True)
    file_size = Column(Integer(), nullable=False)
    file_type = Column(Text(), nullable=False)
    md5 = Column(String(32), nullable=False)
    crc32 = Column(String(8), nullable=False)
    sha1 = Column(String(40), nullable=False)
    sha256 = Column(String(64), nullable=False)
    sha512 = Column(String(128), nullable=False)
    ssdeep = Column(String(255), nullable=True)
    __table_args__ = Index("hash_index", "md5", "crc32", "sha1",
                           "sha256", "sha512", unique=True),

    def __repr__(self):
        return "<Sample('{0}','{1}')>".format(self.id, self.sha256)

    def to_dict(self):
        """Converts object to dict.
        @return: dict
        """
        d = {}
        for column in self.__table__.columns:
            d[column.name] = getattr(self, column.name)
        return d

    def to_json(self):
        """Converts object to JSON.
        @return: JSON data
        """
        return json.dumps(self.to_dict())

    def __init__(self, md5, crc32, sha1, sha256, sha512,
                 file_size, file_type=None, ssdeep=None):
        self.md5 = md5
        self.sha1 = sha1
        self.crc32 = crc32
        self.sha256 = sha256
        self.sha512 = sha512
        self.file_size = file_size
        if file_type:
            self.file_type = file_type
        if ssdeep:
            self.ssdeep = ssdeep

class Error(Base):
    """Analysis errors."""
    __tablename__ = "errors"

    id = Column(Integer(), primary_key=True)
    message = Column(String(255), nullable=False)
    task_id = Column(Integer, ForeignKey("tasks.id"), nullable=False)

    def to_dict(self):
        """Converts object to dict.
        @return: dict
        """
        d = {}
        for column in self.__table__.columns:
            d[column.name] = getattr(self, column.name)
        return d

    def to_json(self):
        """Converts object to JSON.
        @return: JSON data
        """
        return json.dumps(self.to_dict())

    def __init__(self, message, task_id):
        self.message = message
        self.task_id = task_id

    def __repr__(self):
        return "<Error('{0}','{1}','{2}')>".format(self.id, self.message, self.task_id)

class Task(Base):
    """Analysis task queue."""
    __tablename__ = "tasks"

    id = Column(Integer(), primary_key=True)
    target = Column(Text(), nullable=False)
    category = Column(String(255), nullable=False)
    timeout = Column(Integer(), server_default="0", nullable=False)
    priority = Column(Integer(), server_default="1", nullable=False)
    custom = Column(String(255), nullable=True)
    owner = Column(String(64), nullable=True)
    machine = Column(String(255), nullable=True)
    package = Column(String(255), nullable=True)
    tags = relationship("Tag", secondary=tasks_tags, single_parent=True,
                        backref="task", lazy="subquery")
    options = Column(String(255), nullable=True)
    platform = Column(String(255), nullable=True)
    memory = Column(Boolean, nullable=False, default=False)
    enforce_timeout = Column(Boolean, nullable=False, default=False)
    clock = Column(DateTime(timezone=False),
                   default=datetime.now,
                   nullable=False)
    added_on = Column(DateTime(timezone=False),
                      default=datetime.now,
                      nullable=False)
    started_on = Column(DateTime(timezone=False), nullable=True)
    completed_on = Column(DateTime(timezone=False), nullable=True)
    status = Column(Enum(TASK_PENDING, TASK_RUNNING, TASK_COMPLETED,
                         TASK_REPORTED, TASK_RECOVERED, TASK_FAILED_ANALYSIS,
                         TASK_FAILED_PROCESSING, TASK_FAILED_REPORTING, name="status_type"),
                    server_default=TASK_PENDING,
                    nullable=False)
    sample_id = Column(Integer, ForeignKey("samples.id"), nullable=True)
    sample = relationship("Sample", backref="tasks")
    guest = relationship("Guest", uselist=False, backref="tasks", cascade="save-update, delete")
    errors = relationship("Error", backref="tasks", cascade="save-update, delete")

    def to_dict(self):
        """Converts object to dict.
        @return: dict
        """
        d = {}
        for column in self.__table__.columns:
            value = getattr(self, column.name)
            if isinstance(value, datetime):
                d[column.name] = value.strftime("%Y-%m-%d %H:%M:%S")
            else:
                d[column.name] = value

        # Tags are a relation so no column to iterate.
        d["tags"] = [tag.name for tag in self.tags]
        return d

    def to_json(self):
        """Converts object to JSON.
        @return: JSON data
        """
        return json.dumps(self.to_dict())

    def __init__(self, target=None):
        self.target = target

    def __repr__(self):
        return "<Task('{0}','{1}')>".format(self.id, self.target)

class TaskProcessing(Base):
    """Task processing queue for process2.py"""
    __tablename__ = "task_processing"

    id = Column(Integer, primary_key=True)
    task_id = Column(Integer, ForeignKey("tasks.id"), nullable=True)
    instance = Column(Text, nullable=False)

    def __init__(self, task_id, instance):
        self.task_id = task_id
        self.instance = instance

class AlembicVersion(Base):
    """Table used to pinpoint actual database schema release."""
    __tablename__ = "alembic_version"

    version_num = Column(String(32), nullable=False, primary_key=True)

class Database(object):
    """Analysis queue database.

    This class handles the creation of the database user for internal queue
    management. It also provides some functions for interacting with it.
    """
    __metaclass__ = Singleton

    def __init__(self, dsn=None, schema_check=True):
        """@param dsn: database connection string.
        @param schema_check: disable or enable the db schema version check
        """
        self._lock = SuperLock()
        cfg = Config()

        if dsn:
            self._connect_database(dsn)
        elif hasattr(cfg, "database") and cfg.database.connection:
            self._connect_database(cfg.database.connection)
        else:
            db_file = os.path.join(CUCKOO_ROOT, "db", "cuckoo.db")
            if not os.path.exists(db_file):
                db_dir = os.path.dirname(db_file)
                if not os.path.exists(db_dir):
                    try:
                        create_folder(folder=db_dir)
                    except CuckooOperationalError as e:
                        raise CuckooDatabaseError("Unable to create database directory: {0}".format(e))

            self._connect_database("sqlite:///%s" % db_file)

        # Disable SQL logging. Turn it on for debugging.
        self.engine.echo = False

        # Connection timeout.
        if hasattr(cfg, "database") and cfg.database.timeout:
            self.engine.pool_timeout = cfg.database.timeout
        else:
            self.engine.pool_timeout = 60

        # Let's emit a warning just in case.
        if not hasattr(cfg, "database"):
            log.warning("It appears you don't have a valid `database` "
                        "section in conf/cuckoo.conf, using sqlite3 instead.")

        # Create schema.
        try:
            Base.metadata.create_all(self.engine)
        except SQLAlchemyError as e:
            raise CuckooDatabaseError("Unable to create or connect to database: {0}".format(e))

        # Get db session.
        self.Session = sessionmaker(bind=self.engine)

        # Deal with schema versioning.
        # TODO: it's a little bit dirty, needs refactoring.
        tmp_session = self.Session()
        if not tmp_session.query(AlembicVersion).count():
            # Set database schema version.
            tmp_session.add(AlembicVersion(version_num=SCHEMA_VERSION))
            try:
                tmp_session.commit()
            except SQLAlchemyError as e:
                raise CuckooDatabaseError("Unable to set schema version: {0}".format(e))
                tmp_session.rollback()
            finally:
                tmp_session.close()
        else:
            # Check if db version is the expected one.
            last = tmp_session.query(AlembicVersion).first()
            tmp_session.close()
            if last.version_num != SCHEMA_VERSION and schema_check:
                raise CuckooDatabaseError(
                    "DB schema version mismatch: found {0}, expected {1}. "
                    "Try to apply all migrations (cd utils/db_migration/ && "
                    "alembic upgrade head).".format(last.version_num,
                                                    SCHEMA_VERSION))

    def __del__(self):
        """Disconnects pool."""
        self.engine.dispose()

    def _connect_database(self, connection_string):
        """Connect to a Database.
        @param connection_string: Connection string specifying the database
        """
        try:
<<<<<<< HEAD
            # TODO: this is quite ugly, should improve.
            if connection_string.startswith("sqlite"):
                # Using "check_same_thread" to disable sqlite safety check on multiple threads.
                self.engine = create_engine(connection_string, connect_args={"check_same_thread": False})
            elif connection_string.startswith("postgres"):
                # Disabling SSL mode to avoid some errors using sqlalchemy and multiprocesing.
                # See: http://www.postgresql.org/docs/9.0/static/libpq-ssl.html#LIBPQ-SSL-SSLMODE-STATEMENTS
                self.engine = create_engine(connection_string, connect_args={"sslmode": "disable"})
            else:
                self.engine = create_engine(connection_string)
=======
            # Using "check_same_thread" to disable sqlite safety check on multiple threads.
            self.engine = create_engine(connection_string, poolclass=NullPool)
>>>>>>> 710e0934
        except ImportError as e:
            lib = e.message.split()[-1]
            raise CuckooDependencyError("Missing database driver, unable to "
                                        "import %s (install with `pip "
                                        "install %s`)" % (lib, lib))

    def _get_or_create(self, session, model, **kwargs):
        """Get an ORM instance or create it if not exist.
        @param session: SQLAlchemy session object
        @param model: model to query
        @return: row instance
        """
        instance = session.query(model).filter_by(**kwargs).first()
        return instance or model(**kwargs)

    @classlock
    def drop(self):
        """Drop all tables."""
        try:
            Base.metadata.drop_all(self.engine)
        except SQLAlchemyError as e:
            raise CuckooDatabaseError("Unable to create or connect to database: {0}".format(e))

    @classlock
    def clean_machines(self):
        """Clean old stored machines and related tables."""
        # Secondary table.
        # TODO: this is better done via cascade delete.
        self.engine.execute(machines_tags.delete())

        session = self.Session()
        try:
            session.query(Machine).delete()
            session.commit()
        except SQLAlchemyError as e:
            log.debug("Database error cleaning machines: {0}".format(e))
            session.rollback()
        finally:
            session.close()

    @classlock
    def add_machine(self, name, label, ip, platform, tags, interface,
                    snapshot, resultserver_ip, resultserver_port):
        """Add a guest machine.
        @param name: machine id
        @param label: machine label
        @param ip: machine IP address
        @param platform: machine supported platform
        @param tags: list of comma separated tags
        @param interface: sniffing interface for this machine
        @param snapshot: snapshot name to use instead of the current one, if configured
        @param resultserver_ip: IP address of the Result Server
        @param resultserver_port: port of the Result Server
        """
        session = self.Session()
        machine = Machine(name=name,
                          label=label,
                          ip=ip,
                          platform=platform,
                          interface=interface,
                          snapshot=snapshot,
                          resultserver_ip=resultserver_ip,
                          resultserver_port=resultserver_port)

        # Deal with tags format (i.e., foo,bar,baz)
        if tags:
            for tag in tags.split(","):
                if tag.strip():
                    tag = self._get_or_create(session, Tag, name=tag.strip())
                    machine.tags.append(tag)
        session.add(machine)

        try:
            session.commit()
        except SQLAlchemyError as e:
            log.debug("Database error adding machine: {0}".format(e))
            session.rollback()
        finally:
            session.close()

    @classlock
    def set_status(self, task_id, status):
        """Set task status.
        @param task_id: task identifier
        @param status: status string
        @return: operation status
        """
        session = self.Session()
        try:
            row = session.query(Task).get(task_id)
            if not row:
                return

            row.status = status

            if status == TASK_RUNNING:
                row.started_on = datetime.now()
            elif status == TASK_COMPLETED:
                row.completed_on = datetime.now()

            session.commit()
        except SQLAlchemyError as e:
            log.debug("Database error setting status: {0}".format(e))
            session.rollback()
        finally:
            session.close()

    @classlock
    def fetch(self, lock=True, machine=""):
        """Fetches a task waiting to be processed and locks it for running.
        @return: None or task
        """
        session = self.Session()
        row = None
        try:
            if machine != "":
                row = session.query(Task).filter_by(status=TASK_PENDING).filter(Machine.name == machine).order_by(Task.priority.desc(), Task.added_on.asc()).first()
            else:
                row = session.query(Task).filter_by(status=TASK_PENDING).order_by(Task.priority.desc(), Task.added_on.asc()).first()

            if not row:
                return None

            if lock:
                self.set_status(task_id=row.id, status=TASK_RUNNING)
                session.refresh(row)

            return row
        except SQLAlchemyError as e:
            log.debug("Database error fetching task: {0}".format(e))
            session.rollback()
        finally:
            session.close()

    @classlock
    def guest_start(self, task_id, name, label, manager):
        """Logs guest start.
        @param task_id: task identifier
        @param name: vm name
        @param label: vm label
        @param manager: vm manager
        @return: guest row id
        """
        session = self.Session()
        guest = Guest(name, label, manager)
        try:
            session.query(Task).get(task_id).guest = guest
            session.commit()
            session.refresh(guest)
            return guest.id
        except SQLAlchemyError as e:
            log.debug("Database error logging guest start: {0}".format(e))
            session.rollback()
            return None
        finally:
            session.close()

    @classlock
    def guest_remove(self, guest_id):
        """Removes a guest start entry."""
        session = self.Session()
        try:
            guest = session.query(Guest).get(guest_id)
            session.delete(guest)
            session.commit()
        except SQLAlchemyError as e:
            log.debug("Database error logging guest remove: {0}".format(e))
            session.rollback()
            return None
        finally:
            session.close()

    @classlock
    def guest_stop(self, guest_id):
        """Logs guest stop.
        @param guest_id: guest log entry id
        """
        session = self.Session()
        try:
            session.query(Guest).get(guest_id).shutdown_on = datetime.now()
            session.commit()
        except SQLAlchemyError as e:
            log.debug("Database error logging guest stop: {0}".format(e))
            session.rollback()
        except TypeError:
            log.warning("Data inconsistency in guests table detected, it might be a crash leftover. Continue")
            session.rollback()
        finally:
            session.close()

    @classlock
    def list_machines(self, locked=False):
        """Lists virtual machines.
        @return: list of virtual machines
        """
        session = self.Session()
        try:
            if locked:
                machines = session.query(Machine).options(joinedload("tags")).filter_by(locked=True).all()
            else:
                machines = session.query(Machine).options(joinedload("tags")).all()
            return machines
        except SQLAlchemyError as e:
            log.debug("Database error listing machines: {0}".format(e))
            return []
        finally:
            session.close()
<<<<<<< HEAD
=======
        return machines
    
    @classlock
    def list_platforms(self, locked=False):
        """Lists available platforms.
        @return: list of available platforms
        """
        session = self.Session()
        platforms = []
        try:
            if locked:
                machines = session.query(Machine).options(joinedload("tags")).filter_by(locked=True).group_by(Machine.platform).all()
            else:
                machines = session.query(Machine).options(joinedload("tags")).group_by(Machine.platform).all()
            for m in machines:
                platforms.append(m.platform)
        except SQLAlchemyError as e:
            log.debug("Database error listing machines: {0}".format(e))
            return []
        finally:
            session.close()
        return platforms
>>>>>>> 710e0934

    @classlock
    def lock_machine(self, label=None, platform=None, tags=None):
        """Places a lock on a free virtual machine.
        @param label: optional virtual machine label
        @param platform: optional virtual machine platform
        @param tags: optional tags required (list)
        @return: locked machine
        """
        session = self.Session()

        # Preventive checks.
        if label and platform:
            # Wrong usage.
            log.error("You can select machine only by label or by platform.")
            return None
        elif label and tags:
            # Also wrong usage.
            log.error("You can select machine only by label or by tags.")
            return None

        try:
            machines = session.query(Machine)
            if label:
                machines = machines.filter_by(label=label)
            if platform:
                machines = machines.filter_by(platform=platform)
            if tags:
                for tag in tags:
                    machines = machines.filter(Machine.tags.any(name=tag.name))

            # Check if there are any machines that satisfy the
            # selection requirements.
            if not machines.count():
                raise CuckooOperationalError("No machines match selection criteria.")

            # Get the first free machine.
            machine = machines.filter_by(locked=False).first()
        except SQLAlchemyError as e:
            log.debug("Database error locking machine: {0}".format(e))
            session.close()
            return None

        if machine:
            machine.locked = True
            machine.locked_changed_on = datetime.now()
            try:
                session.commit()
                session.refresh(machine)
            except SQLAlchemyError as e:
                log.debug("Database error locking machine: {0}".format(e))
                session.rollback()
                return None
            finally:
                session.close()

        return machine

    @classlock
    def unlock_machine(self, label):
        """Remove lock form a virtual machine.
        @param label: virtual machine label
        @return: unlocked machine
        """
        session = self.Session()
        try:
            machine = session.query(Machine).filter_by(label=label).first()
        except SQLAlchemyError as e:
            log.debug("Database error unlocking machine: {0}".format(e))
            session.close()
            return None

        if machine:
            machine.locked = False
            machine.locked_changed_on = datetime.now()
            try:
                session.commit()
                session.refresh(machine)
            except SQLAlchemyError as e:
                log.debug("Database error locking machine: {0}".format(e))
                session.rollback()
                return None
            finally:
                session.close()

        return machine

    @classlock
    def count_machines_available(self):
        """How many virtual machines are ready for analysis.
        @return: free virtual machines count
        """
        session = self.Session()
        try:
            machines_count = session.query(Machine).filter_by(locked=False).count()
            return machines_count
        except SQLAlchemyError as e:
            log.debug("Database error counting machines: {0}".format(e))
            return 0
        finally:
            session.close()

    @classlock
    def get_available_machines(self):
        """  Which machines are available
        @return: free virtual machines
        """
        session = self.Session()
        try:
            machines = session.query(Machine).filter_by(locked=False).all()
            return machines
        except SQLAlchemyError as e:
            log.debug("Database error getting available machines: {0}".format(e))
            return []
        finally:
            session.close()

    @classlock
    def set_machine_status(self, label, status):
        """Set status for a virtual machine.
        @param label: virtual machine label
        @param status: new virtual machine status
        """
        session = self.Session()
        try:
            machine = session.query(Machine).filter_by(label=label).first()
        except SQLAlchemyError as e:
            log.debug("Database error setting machine status: {0}".format(e))
            session.close()
            return

        if machine:
            machine.status = status
            machine.status_changed_on = datetime.now()
            try:
                session.commit()
                session.refresh(machine)
            except SQLAlchemyError as e:
                log.debug("Database error setting machine status: {0}".format(e))
                session.rollback()
            finally:
                session.close()
        else:
            session.close()

    @classlock
    def add_error(self, message, task_id):
        """Add an error related to a task.
        @param message: error message
        @param task_id: ID of the related task
        """
        session = self.Session()
        error = Error(message=message, task_id=task_id)
        session.add(error)
        try:
            session.commit()
        except SQLAlchemyError as e:
            log.debug("Database error adding error log: {0}".format(e))
            session.rollback()
        finally:
            session.close()

    # The following functions are mostly used by external utils.

    @classlock
    def add(self, obj, timeout=0, package="", options="", priority=1,
            custom="", owner="", machine="", platform="", tags=None,
            memory=False, enforce_timeout=False, clock=None):
        """Add a task to database.
        @param obj: object to add (File or URL).
        @param timeout: selected timeout.
        @param options: analysis options.
        @param priority: analysis priority.
        @param custom: custom options.
        @param owner: task owner.
        @param machine: selected machine.
        @param platform: platform.
        @param tags: optional tags that must be set for machine selection
        @param memory: toggle full memory dump.
        @param enforce_timeout: toggle full timeout execution.
        @param clock: virtual machine clock time
        @return: cursor or None.
        """
        session = self.Session()

        # Convert empty strings and None values to a valid int
        if not timeout:
            timeout = 0
        if not priority:
            priority = 1

        if isinstance(obj, File):
            sample = Sample(md5=obj.get_md5(),
                            crc32=obj.get_crc32(),
                            sha1=obj.get_sha1(),
                            sha256=obj.get_sha256(),
                            sha512=obj.get_sha512(),
                            file_size=obj.get_size(),
                            file_type=obj.get_type(),
                            ssdeep=obj.get_ssdeep())
            session.add(sample)

            try:
                session.commit()
            except IntegrityError:
                session.rollback()
                try:
                    sample = session.query(Sample).filter_by(md5=obj.get_md5()).first()
                except SQLAlchemyError as e:
                    log.debug("Error querying sample for hash: {0}".format(e))
                    session.close()
                    return None
            except SQLAlchemyError as e:
                log.debug("Database error adding task: {0}".format(e))
                session.close()
                return None

            task = Task(obj.file_path)
            task.sample_id = sample.id
        elif isinstance(obj, URL):
            task = Task(obj.url)

        task.category = obj.__class__.__name__.lower()
        task.timeout = timeout
        task.package = package
        task.options = options
        task.priority = priority
        task.custom = custom
        task.owner = owner
        task.machine = machine
        task.platform = platform
        task.memory = memory
        task.enforce_timeout = enforce_timeout

        # Deal with tags format (i.e., foo,bar,baz)
        if tags:
            for tag in tags.split(","):
                tag = self._get_or_create(session, Tag, name=tag.strip())
                task.tags.append(tag)

        if clock:
            if isinstance(clock, str) or isinstance(clock, unicode):
                try:
                    task.clock = datetime.strptime(clock, "%m-%d-%Y %H:%M:%S")
                except ValueError:
                    log.warning("The date you specified has an invalid format, using current timestamp.")
                    task.clock = datetime.now()
            else:
                task.clock = clock

        session.add(task)

        try:
            session.commit()
            task_id = task.id
        except SQLAlchemyError as e:
            log.debug("Database error adding task: {0}".format(e))
            session.rollback()
            return None
        finally:
            session.close()

        return task_id

    def add_path(self, file_path, timeout=0, package="", options="",
                 priority=1, custom="", owner="", machine="", platform="",
                 tags=None, memory=False, enforce_timeout=False, clock=None):
        """Add a task to database from file path.
        @param file_path: sample path.
        @param timeout: selected timeout.
        @param options: analysis options.
        @param priority: analysis priority.
        @param custom: custom options.
        @param owner: task owner.
        @param machine: selected machine.
        @param platform: platform.
        @param tags: Tags required in machine selection
        @param memory: toggle full memory dump.
        @param enforce_timeout: toggle full timeout execution.
        @param clock: virtual machine clock time
        @return: cursor or None.
        """
        if not file_path or not os.path.exists(file_path):
            log.warning("File does not exist: %s.", file_path)
            return None

        # Convert empty strings and None values to a valid int
        if not timeout:
            timeout = 0
        if not priority:
            priority = 1

        return self.add(File(file_path), timeout, package, options, priority,
                        custom, owner, machine, platform, tags, memory,
                        enforce_timeout, clock)

    def add_url(self, url, timeout=0, package="", options="", priority=1,
                custom="", owner="", machine="", platform="", tags=None,
                memory=False, enforce_timeout=False, clock=None):
        """Add a task to database from url.
        @param url: url.
        @param timeout: selected timeout.
        @param options: analysis options.
        @param priority: analysis priority.
        @param custom: custom options.
        @param owner: task owner.
        @param machine: selected machine.
        @param platform: platform.
        @param tags: tags for machine selection
        @param memory: toggle full memory dump.
        @param enforce_timeout: toggle full timeout execution.
        @param clock: virtual machine clock time
        @return: cursor or None.
        """

        # Convert empty strings and None values to a valid int
        if not timeout:
            timeout = 0
        if not priority:
            priority = 1

        return self.add(URL(url), timeout, package, options, priority,
                        custom, owner, machine, platform, tags, memory,
                        enforce_timeout, clock)

    @classlock
    def reschedule(self, task_id):
        """Reschedule a task.
        @param task_id: ID of the task to reschedule.
        @return: ID of the newly created task.
        """
        task = self.view_task(task_id)

        if not task:
            return None

        if task.category == "file":
            add = self.add_path
        elif task.category == "url":
            add = self.add_url

        # Change status to recovered.
        session = self.Session()
        session.query(Task).get(task_id).status = TASK_RECOVERED
        try:
            session.commit()
        except SQLAlchemyError as e:
            log.debug("Database error rescheduling task: {0}".format(e))
            session.rollback()
            return False
        finally:
            session.close()

        # Normalize tags.
        if task.tags:
            tags = ",".join(tag.name for tag in task.tags)
        else:
            tags = task.tags

        return add(task.target, task.timeout, task.package, task.options,
                   task.priority, task.custom, task.owner, task.machine,
                   task.platform, tags, task.memory, task.enforce_timeout,
                   task.clock)

    def list_tasks(self, limit=None, details=False, category=None, owner=None,
                   offset=None, status=None, sample_id=None, not_status=None,
                   completed_after=None, order_by=None):
        """Retrieve list of task.
        @param limit: specify a limit of entries.
        @param details: if details about must be included
        @param category: filter by category
        @param owner: task owner
        @param offset: list offset
        @param status: filter by task status
        @param sample_id: filter tasks for a sample
        @param not_status: exclude this task status from filter
        @param completed_after: only list tasks completed after this timestamp
        @param order_by: definition which field to sort by
        @return: list of tasks.
        """
        session = self.Session()
        try:
            search = session.query(Task)

            if status:
                search = search.filter_by(status=status)
            if not_status:
                search = search.filter(Task.status != not_status)
            if category:
                search = search.filter_by(category=category)
            if owner:
                search = search.filter_by(owner=owner)
            if details:
                search = search.options(joinedload("guest"), joinedload("errors"), joinedload("tags"))
            if sample_id is not None:
                search = search.filter_by(sample_id=sample_id)
            if completed_after:
                search = search.filter(Task.completed_on > completed_after)

            if order_by is not None:
                search = search.order_by(order_by)
            else:
                search = search.order_by(Task.added_on.desc())

            tasks = search.limit(limit).offset(offset).all()
            return tasks
        except SQLAlchemyError as e:
            log.debug("Database error listing tasks: {0}".format(e))
            return []
        finally:
            session.close()

    @classlock
    def count_tasks(self, status=None):
        """Count tasks in the database
        @param status: apply a filter according to the task status
        @return: number of tasks found
        """
        session = self.Session()
        try:
            if status:
                tasks_count = session.query(Task).filter_by(status=status).count()
            else:
                tasks_count = session.query(Task).count()
            return tasks_count
        except SQLAlchemyError as e:
            log.debug("Database error counting tasks: {0}".format(e))
            return 0
        finally:
            session.close()

    @classlock
    def view_task(self, task_id, details=False):
        """Retrieve information on a task.
        @param task_id: ID of the task to query.
        @return: details on the task.
        """
        session = self.Session()
        try:
            if details:
                task = session.query(Task).options(joinedload("guest"), joinedload("errors"), joinedload("tags")).get(task_id)
            else:
                task = session.query(Task).get(task_id)
        except SQLAlchemyError as e:
            log.debug("Database error viewing task: {0}".format(e))
            return None
        else:
            if task:
                session.expunge(task)
            return task
        finally:
            session.close()

    @classlock
    def delete_task(self, task_id):
        """Delete information on a task.
        @param task_id: ID of the task to query.
        @return: operation status.
        """
        session = self.Session()
        try:
            task = session.query(Task).get(task_id)
            session.delete(task)
            session.commit()
        except SQLAlchemyError as e:
            log.debug("Database error deleting task: {0}".format(e))
            session.rollback()
            return False
        finally:
            session.close()
        return True

    @classlock
    def view_sample(self, sample_id):
        """Retrieve information on a sample given a sample id.
        @param sample_id: ID of the sample to query.
        @return: details on the sample used in sample: sample_id.
        """
        session = self.Session()
        try:
            sample = session.query(Sample).get(sample_id)
        except AttributeError:
            return None
        except SQLAlchemyError as e:
            log.debug("Database error viewing task: {0}".format(e))
            return None
        else:
            if sample:
                session.expunge(sample)
        finally:
            session.close()

        return sample

    @classlock
    def find_sample(self, md5=None, sha256=None):
        """Search samples by MD5.
        @param md5: md5 string
        @return: matches list
        """
        session = self.Session()
        try:
            if md5:
                sample = session.query(Sample).filter_by(md5=md5).first()
            elif sha256:
                sample = session.query(Sample).filter_by(sha256=sha256).first()
        except SQLAlchemyError as e:
            log.debug("Database error searching sample: {0}".format(e))
            return None
        else:
            if sample:
                session.expunge(sample)
        finally:
            session.close()
        return sample

    @classlock
    def count_samples(self):
        """Counts the amount of samples in the database."""
        session = self.Session()
        try:
            sample_count = session.query(Sample).count()
        except SQLAlchemyError as e:
            log.debug("Database error counting samples: {0}".format(e))
            return 0
        finally:
            session.close()
        return sample_count

    @classlock
    def view_machine(self, name):
        """Show virtual machine.
        @params name: virtual machine name
        @return: virtual machine's details
        """
        session = self.Session()
        try:
            machine = session.query(Machine).options(joinedload("tags")).filter(Machine.name == name).first()
        except SQLAlchemyError as e:
            log.debug("Database error viewing machine: {0}".format(e))
            return None
        else:
            if machine:
                session.expunge(machine)
        finally:
            session.close()
        return machine

    @classlock
    def view_machine_by_label(self, label):
        """Show virtual machine.
        @params label: virtual machine label
        @return: virtual machine's details
        """
        session = self.Session()
        try:
            machine = session.query(Machine).options(joinedload("tags")).filter(Machine.label == label).first()
        except SQLAlchemyError as e:
            log.debug("Database error viewing machine by label: {0}".format(e))
            return None
        else:
            if machine:
                session.expunge(machine)
        finally:
            session.close()
        return machine

    @classlock
    def view_errors(self, task_id):
        """Get all errors related to a task.
        @param task_id: ID of task associated to the errors
        @return: list of errors.
        """
        session = self.Session()
        try:
            errors = session.query(Error).filter_by(task_id=task_id).all()
        except SQLAlchemyError as e:
            log.debug("Database error viewing errors: {0}".format(e))
            return []
        finally:
            session.close()
        return errors
<<<<<<< HEAD

    def count_processing_tasks(self, instance):
        """Count the amount of pending tasks for this processing instance.
        @param instance: processing instance
        """
        session = self.Session()
        try:
            count = session.query(TaskProcessing)
            count = count.filter_by(instance=instance).count()
        except SQLAlchemyError as e:
            log.debug("Database error counting processing tasks: {0}".format(e))
            return 0
        finally:
            session.close()
        return count

    def processing_get_new_tasks(self, count):
        """Get available tasks that have not been assigned to other instances
        yet."""
        session = self.Session()
        try:
            tasks = session.query(Task).filter_by(status=TASK_COMPLETED)
            tasks = tasks.filter(not_(Task.id.in_(TaskProcessing.task_id)))
            tasks = tasks.limit(count).all()
        except SQLAlchemyError as e:
            log.debug("Database error getting new processing tasks: %s", e)
            return []
        finally:
            session.close()
        return tasks

    def add_processing_task(self, tp):
        """Add a new processing task."""
        session = self.Session()
        session.add(tp)

        try:
            session.commit()
            session.refresh(tp)
        except SQLAlchemyError as e:
            log.debug("Database error adding processing task: %s", e)
            session.rollback()
        finally:
            session.close()

    def delete_processing_task(self, tp):
        """Delete an existing processing task."""
        session = self.Session()
        session.delete(tp)

        try:
            session.commit()
        except SQLAlchemyError as e:
            log.debug("Database error deleting processing task: %s", e)
            session.rollback()
        finally:
            session.close()

    def list_processing_tasks(self, instance, count):
        """List available processing tasks for a particular instance."""
        session = self.Session()
        try:
            tasks = session.query(TaskProcessing)

            if instance is None:
                # Filter for instance IDs.
                tasks = tasks.filter_by(task_id=None)
            else:
                # Filter for new tasks for this instance.
                null = None
                tasks = tasks.filter_by(instance=instance)
                tasks = tasks.filter(TaskProcessing.task_id != null)

            tasks = tasks.limit(count).all()
        except SQLAlchemyError as e:
            log.debug("Database error getting processing tasks: {0}".format(e))
            return []
        finally:
            session.close()
        return tasks
=======
>>>>>>> 710e0934
<|MERGE_RESOLUTION|>--- conflicted
+++ resolved
@@ -413,7 +413,6 @@
         @param connection_string: Connection string specifying the database
         """
         try:
-<<<<<<< HEAD
             # TODO: this is quite ugly, should improve.
             if connection_string.startswith("sqlite"):
                 # Using "check_same_thread" to disable sqlite safety check on multiple threads.
@@ -424,10 +423,6 @@
                 self.engine = create_engine(connection_string, connect_args={"sslmode": "disable"})
             else:
                 self.engine = create_engine(connection_string)
-=======
-            # Using "check_same_thread" to disable sqlite safety check on multiple threads.
-            self.engine = create_engine(connection_string, poolclass=NullPool)
->>>>>>> 710e0934
         except ImportError as e:
             lib = e.message.split()[-1]
             raise CuckooDependencyError("Missing database driver, unable to "
@@ -635,9 +630,6 @@
             return []
         finally:
             session.close()
-<<<<<<< HEAD
-=======
-        return machines
     
     @classlock
     def list_platforms(self, locked=False):
@@ -659,7 +651,6 @@
         finally:
             session.close()
         return platforms
->>>>>>> 710e0934
 
     @classlock
     def lock_machine(self, label=None, platform=None, tags=None):
@@ -1242,7 +1233,6 @@
         finally:
             session.close()
         return errors
-<<<<<<< HEAD
 
     def count_processing_tasks(self, instance):
         """Count the amount of pending tasks for this processing instance.
@@ -1322,6 +1312,4 @@
             return []
         finally:
             session.close()
-        return tasks
-=======
->>>>>>> 710e0934
+        return tasks