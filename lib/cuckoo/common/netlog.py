--- conflicted
+++ resolved
@@ -115,8 +115,6 @@
                 value = int(argdict[argument], 16)
             else:
                 value = argdict[argument]
-
-<<<<<<< HEAD
             if value in values:
                 flags[argument] = values[value]
 
@@ -259,6 +257,10 @@
                         parsed["ppid"] = argdict["ParentProcessIdentifier"]
                         modulepath = argdict["ModulePath"]
 
+                        # FILETIME is 100-nanoseconds from 1601 :/
+                        vmtimeunix = (timelow + (timehigh << 32))
+                        vmtimeunix = vmtimeunix / 10000000.0 - 11644473600
+
                     elif "time_low" in argdict:
                         timelow = argdict["time_low"]
                         timehigh = argdict["time_high"]
@@ -272,12 +274,21 @@
 
                         modulepath = argdict["module_path"]
 
+                        # FILETIME is 100-nanoseconds from 1601 :/
+                        vmtimeunix = (timelow + (timehigh << 32))
+                        vmtimeunix = vmtimeunix / 10000000.0 - 11644473600
+
+                    elif "TimeStamp" in argdict:
+                        vmtimeunix = argdict["TimeStamp"] / 1000.0
+                        vmtime = datetime.datetime.fromtimestamp(vmtimeunix)
+
+                        parsed["pid"] = pid = argdict["ProcessIdentifier"]
+                        parsed["ppid"] = argdict["ParentProcessIdentifier"]
+                        modulepath = argdict["ModulePath"]
+
                     else:
                         raise CuckooResultError("I don't recognise the bson log contents.")
 
-                    # FILETIME is 100-nanoseconds from 1601 :/
-                    vmtimeunix = (timelow + (timehigh << 32))
-                    vmtimeunix = vmtimeunix / 10000000.0 - 11644473600
                     vmtime = datetime.datetime.fromtimestamp(vmtimeunix)
                     parsed["first_seen"] = vmtime
 
@@ -316,66 +327,4 @@
                     if apiname in self.flags_value:
                         self.resolve_flags(apiname, argdict, parsed["flags"])
 
-            yield parsed
-=======
-        else:
-            # Regular api call.
-            if index not in self.infomap:
-                log.warning("Got API with unknown index - monitor needs "
-                            "to explain first: {0}".format(dec))
-                return True
-
-            apiname, arginfo, argnames, converters, category = self.infomap[index]
-            args = dec.get("args", [])
-
-            if len(args) != len(argnames):
-                log.warning("Inconsistent arg count (compared to arg names) "
-                            "on {2}: {0} names {1}".format(dec, argnames,
-                                                           apiname))
-                return True
-
-            argdict = dict((argnames[i], converters[i](args[i]))
-                           for i in range(len(args)))
-
-            if apiname == "__process__":
-                # Special new process message from cuckoomon
-                if "TimeLow" in argdict:
-                    timelow = argdict["TimeLow"]
-                    timehigh = argdict["TimeHigh"]
-                    # FILETIME is 100-nanoseconds from 1601 :/
-                    vmtimeunix = (timelow + (timehigh << 32))
-                    vmtimeunix = vmtimeunix / 10000000.0 - 11644473600
-                # Special new process message from linux system.
-                else:
-                    vmtimeunix = argdict["TimeStamp"] / 1000.0
-                vmtime = datetime.datetime.fromtimestamp(vmtimeunix)
-
-                pid = argdict["ProcessIdentifier"]
-                ppid = argdict["ParentProcessIdentifier"]
-                modulepath = argdict["ModulePath"]
-                procname = get_filename_from_path(modulepath)
-
-                self.handler.log_process(context, vmtime, pid, ppid,
-                                         modulepath, procname)
-                return True
-
-            elif apiname == "__thread__":
-                pid = argdict["ProcessIdentifier"]
-                self.handler.log_thread(context, pid)
-                return True
-
-            # elif apiname == "__anomaly__":
-                # tid = argdict["ThreadIdentifier"]
-                # subcategory = argdict["Subcategory"]
-                # msg = argdict["Message"]
-                # self.handler.log_anomaly(subcategory, tid, msg)
-                # return True
-
-            context[1] = argdict.pop("is_success", 1)
-            context[2] = argdict.pop("retval", 0)
-            arguments = argdict.items()
-            arguments += dec.get("aux", {}).items()
-            self.handler.log_call(context, apiname, category, arguments)
-
-        return True
->>>>>>> 710e0934
+            yield parsed