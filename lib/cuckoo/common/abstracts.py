--- conflicted
+++ resolved
@@ -1051,14 +1051,7 @@
                       expression or not and therefore should be compiled.
         @return: boolean with the result of the check.
         """
-<<<<<<< HEAD
-        if "domains" not in self.results["network"]:
-            return None
-
-        for item in self.results["network"]["domains"]:
-=======
         for item in self.get_net_domains():
->>>>>>> 4573e666
             if self._check_value(pattern=pattern,
                                  subject=item["domain"],
                                  regex=regex):
@@ -1086,11 +1079,7 @@
 
         @param call: API call object.
         @param name: name of the argument to retrieve.
-<<<<<<< HEAD
-        @return: value of the required argument.
-=======
         @return: value of the argument or None
->>>>>>> 4573e666
         """
         return call.get("arguments", {}).get(name)
 
@@ -1106,38 +1095,7 @@
         """
         pass
 
-<<<<<<< HEAD
-    def add_match(self, process, type, match):
-        """Adds a match to the signature data.
-        @param process: The process triggering the match.
-        @param type: The type of matching data (ex: 'api', 'mutex', 'file', etc.)
-        @param match: Value or array of values triggering the match.
-        """
-        signs = []
-        if isinstance(match, list):
-            for item in match:
-                signs.append({ 'type': type, 'value': item })
-        else:
-            signs.append({ 'type': type, 'value': match })
-
-        process_summary = None
-        if process:
-            process_summary = {}
-            process_summary['process_name'] = process['process_name']
-            process_summary['process_id'] = process['process_id']
-
-        self.data.append({ 'process': process_summary, 'signs': signs })
-
-    def has_matches(self):
-        """Returns true if there is matches (data is not empty)
-        @return: boolean indicating if there is any match registered
-        """
-        return len(self.data) > 0
-
-    def on_call(self, call, process):
-=======
     def on_call(self, call, pid, tid):
->>>>>>> 4573e666
         """Notify signature about API call. Return value determines
         if this signature is done or could still match.
 
